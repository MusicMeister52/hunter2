--- conflicted
+++ resolved
@@ -6,25 +6,15 @@
   context: '/usr/src/app',
 
   entry: {
-<<<<<<< HEAD
     sentry:             'hunter2/js/sentry.js',
     hunter2:            'hunter2/js/index.js',
     teams_manage:       'teams/js/manage.js',
     hunts_event:        'hunts/js/event.js',
     hunts_admin_puzzle: 'imports-loader?$=jquery!hunts/js/admin_puzzle.js',
     hunts_puzzle:       'hunts/js/puzzle.js',
+    hunts_about:        'hunts/scss/about.scss',
     hunts_stats:        'hunts/js/stats.js',
     hunts_guesses:      'hunts/js/guesses.js',
-=======
-    sentry:        'hunter2/js/sentry.js',
-    hunter2:       'hunter2/js/index.js',
-    teams_manage:  'teams/js/manage.js',
-    hunts_event:   'hunts/js/event.js',
-    hunts_puzzle:  'hunts/js/puzzle.js',
-    hunts_about:   'hunts/scss/about.scss',
-    hunts_stats:   'hunts/js/stats.js',
-    hunts_guesses: 'hunts/js/guesses.js',
->>>>>>> c87460b6
   },
 
   module: {
