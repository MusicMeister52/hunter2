<<<<<<< HEAD
# Copyright (C) 2018 The Hunter2 Contributors.
#
# This file is part of Hunter2.
#
# Hunter2 is free software: you can redistribute it and/or modify it under the terms of the GNU Affero General Public License as published by the Free
# Software Foundation, either version 3 of the License, or (at your option) any later version.
#
# Hunter2 is distributed in the hope that it will be useful, but WITHOUT ANY WARRANTY; without even the implied warranty of MERCHANTABILITY or FITNESS FOR A
# PARTICULAR PURPOSE.  See the GNU Affero General Public License for more details.
#
# You should have received a copy of the GNU Affero General Public License along with Hunter2.  If not, see <http://www.gnu.org/licenses/>.


from django.conf.urls import url
=======
from django.urls import path
>>>>>>> 3e0dfac0
from . import views

urlpatterns = [
    path('profile/', views.EditProfileView.as_view(), name='edit_profile'),
    path('userprofile_autocomplete/', views.UserProfileAutoComplete.as_view(), name='userprofile_autocomplete'),
]<|MERGE_RESOLUTION|>--- conflicted
+++ resolved
@@ -1,4 +1,3 @@
-<<<<<<< HEAD
 # Copyright (C) 2018 The Hunter2 Contributors.
 #
 # This file is part of Hunter2.
@@ -12,10 +11,7 @@
 # You should have received a copy of the GNU Affero General Public License along with Hunter2.  If not, see <http://www.gnu.org/licenses/>.
 
 
-from django.conf.urls import url
-=======
 from django.urls import path
->>>>>>> 3e0dfac0
 from . import views
 
 urlpatterns = [
