{
  "name": "hunter2",
  "version": "0.2.0",
  "author": "The Hunter 2 contributors",
  "license": "AGPL-3.0-or-later",
  "private": true,
  "description": "Hunter 2 is a platform for running puzzle hunts",
  "homepage": "https://gitlab.com/hunter2.app/hunter2#readme",
  "repository": {
    "type": "git",
    "url": "https://git@gitlab.com/hunter2.app/hunter2.git"
  },
  "bugs": {
    "url": "https://gitlab.com/hunter2.app/hunter2/issues"
  },
  "scripts": {
    "start": "/node_modules/.bin/nodemon --watch package.json --exec /bin/sh -- -c 'yarn install && nodemon --watch webpack.common.js --watch webpack.dev.js --exec webpack-dev-server -- --config webpack.dev.js --watch'"
  },
  "devDependencies": {
    "autoprefixer": "^9.4.7",
    "css-loader": "^2.1.0",
    "exports-loader": "^0.7.0",
    "imports-loader": "^0.8.0",
    "mini-css-extract-plugin": "^0.5.0",
    "node-sass": "^4.11.0",
    "nodemon": "^1.18.10",
    "postcss-loader": "^3.0.0",
    "precss": "^4.0.0",
    "sass-loader": "^7.1.0",
    "style-loader": "^0.23.1",
    "vue-loader": "^15.7.0",
    "webpack": "^4.29.3",
    "webpack-bundle-tracker": "^0.4.2-beta",
    "webpack-cli": "^3.2.3",
    "webpack-dev-server": "^3.1.14",
    "webpack-merge": "^4.2.1"
  },
  "dependencies": {
    "@sentry/browser": "4.6.6",
    "bootstrap": "^4.1.3",
    "bootstrap-vue": "^2.0.0-rc.14",
    "d3": "^4.13.0",
    "jquery": "^3.3.1",
<<<<<<< HEAD
    "popper.js": "^1.14.4",
    "robust-websocket": "^1.0.0"
=======
    "moment": "^2.24.0",
    "popper.js": "^1.14.4",
    "urijs": "^1.19.1",
    "vue": "^2.6.8",
    "vue-template-compiler": "^2.6.8"
>>>>>>> e3f576ee
  }
}<|MERGE_RESOLUTION|>--- conflicted
+++ resolved
@@ -41,15 +41,11 @@
     "bootstrap-vue": "^2.0.0-rc.14",
     "d3": "^4.13.0",
     "jquery": "^3.3.1",
-<<<<<<< HEAD
-    "popper.js": "^1.14.4",
-    "robust-websocket": "^1.0.0"
-=======
+    "robust-websocket": "^1.0.0",
     "moment": "^2.24.0",
     "popper.js": "^1.14.4",
     "urijs": "^1.19.1",
     "vue": "^2.6.8",
     "vue-template-compiler": "^2.6.8"
->>>>>>> e3f576ee
   }
 }