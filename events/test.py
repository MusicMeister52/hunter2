<<<<<<< HEAD
# Copyright (C) 2018 The Hunter2 Contributors.
#
# This file is part of Hunter2.
#
# Hunter2 is free software: you can redistribute it and/or modify it under the terms of the GNU Affero General Public License as published by the Free
# Software Foundation, either version 3 of the License, or (at your option) any later version.
#
# Hunter2 is distributed in the hope that it will be useful, but WITHOUT ANY WARRANTY; without even the implied warranty of MERCHANTABILITY or FITNESS FOR A
# PARTICULAR PURPOSE.  See the GNU Affero General Public License for more details.
#
# You should have received a copy of the GNU Affero General Public License along with Hunter2.  If not, see <http://www.gnu.org/licenses/>.

=======
from datetime import timedelta
>>>>>>> 57f20213

from django.test import TransactionTestCase
from django.utils import timezone
from django_tenants.test.cases import FastTenantTestCase
from django_tenants.test.client import TenantClient

from .factories import ThemeFactory
from .models import Event


class EventAwareTestCase(TransactionTestCase):

    def _fixture_teardown(self):
        for event in Event.objects.all():
            event.delete(force_drop=True)
        super()._fixture_teardown()


class EventTestCase(FastTenantTestCase):
    def _pre_setup(self):
        super()._pre_setup()
        self.client = TenantClient(self.tenant)

    @classmethod
    def setup_tenant(cls, tenant):
        theme = ThemeFactory()
        tenant.end_date = timezone.now() + timedelta(days=5)
        tenant.name = 'Test Event'
        tenant.theme = theme<|MERGE_RESOLUTION|>--- conflicted
+++ resolved
@@ -1,4 +1,3 @@
-<<<<<<< HEAD
 # Copyright (C) 2018 The Hunter2 Contributors.
 #
 # This file is part of Hunter2.
@@ -11,9 +10,7 @@
 #
 # You should have received a copy of the GNU Affero General Public License along with Hunter2.  If not, see <http://www.gnu.org/licenses/>.
 
-=======
 from datetime import timedelta
->>>>>>> 57f20213
 
 from django.test import TransactionTestCase
 from django.utils import timezone
