--- conflicted
+++ resolved
@@ -1,4 +1,3 @@
-<<<<<<< HEAD
 # Copyright (C) 2018 The Hunter2 Contributors.
 #
 # This file is part of Hunter2.
@@ -12,14 +11,6 @@
 # You should have received a copy of the GNU Affero General Public License along with Hunter2.  If not, see <http://www.gnu.org/licenses/>.
 
 
-from django.shortcuts import get_object_or_404
-import logging
-
-from .models import Event
-
-
-=======
->>>>>>> 3e0dfac0
 class EventMiddleware(object):
     def __init__(self, get_response):
         self.get_response = get_response
