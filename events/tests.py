--- conflicted
+++ resolved
@@ -2,27 +2,17 @@
 from unittest.case import expectedFailure
 
 from django.core.management import CommandError, call_command
-<<<<<<< HEAD
-from hunter2.tests import MockTTY, mock_inputs
-
-from .management.commands import createevent
-from .models import Event, Theme
-from .test import EventAwareTestCase
-from . import factories
-
-
-class EventRulesTests(EventAwareTestCase):
-=======
 from django.test import TestCase
 
 from events.factories import EventFactory, EventFileFactory, ThemeFactory
-from events.management.commands import createdefaultevent
 from events.models import Event, Theme
 from hunter2.tests import MockTTY, mock_inputs
 from . import factories
-
-
-class FactoryTests(TestCase):
+from .management.commands import createevent
+from .test import EventAwareTestCase
+
+
+class FactoryTests(EventTestCase):
 
     def test_theme_factory_default_construction(self):
         ThemeFactory.create()
@@ -34,8 +24,7 @@
         EventFileFactory.create()
 
 
-class EventRulesTests(TestCase):
->>>>>>> f8df119e
+class EventRulesTests(EventAwareTestCase):
 
     def test_only_one_current_event(self):
         # Ensure that we only have one event set as current
@@ -62,49 +51,58 @@
 class CreateEventManagementCommandTests(EventAwareTestCase):
     TEST_EVENT_NAME = "Custom Event"
     TEST_THEME_NAME = "Custom Theme"
-<<<<<<< HEAD
     TEST_SUBDOMAIN = 'custom'
-
-    def test_no_event_name_argument(self):
-        output = StringIO()
-        with self.assertRaisesMessage(CommandError, "You must use --event, --subdomain and --theme with --noinput."):
-            call_command('createevent', interactive=False, theme_name="Test Theme", stdout=output)
-
-    def test_no_theme_name_argument(self):
-        output = StringIO()
-        with self.assertRaisesMessage(CommandError, "You must use --event, --subdomain and --theme with --noinput."):
-            call_command('createevent', interactive=False, event_name="Test Event", stdout=output)
-=======
     TEST_EVENT_END_DATE = "Monday at 18:00"
     INVALID_END_DATE = "18:00 on the second Sunday after Pentecost"
 
     def test_no_event_name_argument(self):
         output = StringIO()
-        with self.assertRaisesMessage(CommandError, "You must use --theme, --event and --enddate with --noinput."):
-            call_command('createdefaultevent', interactive=False, theme_name="Test Theme", end_date=self.TEST_EVENT_END_DATE, stdout=output)
+        with self.assertRaisesMessage(CommandError, "You must use --theme, --event, --subdomain and --enddate with --noinput."):
+            call_command(
+                'createevent',
+                interactive=False,
+                subdomain=self.TEST_SUBDOMAIN,
+                theme_name="Test Theme",
+                end_date=self.TEST_EVENT_END_DATE,
+                stdout=output
+            )
 
     def test_no_theme_name_argument(self):
         output = StringIO()
-        with self.assertRaisesMessage(CommandError, "You must use --theme, --event and --enddate with --noinput."):
-            call_command('createdefaultevent', interactive=False, event_name="Test Event", end_date=self.TEST_EVENT_END_DATE, stdout=output)
+        with self.assertRaisesMessage(CommandError, "You must use --theme, --event, --subdomain and --enddate with --noinput."):
+            call_command(
+                'createevent',
+                interactive=False,
+                subdomain=self.TEST_SUBDOMAIN,
+                event_name="Test Event",
+                end_date=self.TEST_EVENT_END_DATE,
+                stdout=output
+            )
 
     def test_no_end_date_argument(self):
         output = StringIO()
-        with self.assertRaisesMessage(CommandError, "You must use --theme, --event and --enddate with --noinput."):
-            call_command('createdefaultevent', interactive=False, event_name="Test Event", theme_name="Test Theme", stdout=output)
+        with self.assertRaisesMessage(CommandError, "You must use --theme, --event, --subdomain and --enddate with --noinput."):
+            call_command(
+                'createevent',
+                interactive=False,
+                subdomain=self.TEST_SUBDOMAIN,
+                event_name="Test Event",
+                theme_name="Test Theme",
+                stdout=output
+            )
 
     def test_invalid_date(self):
         output = StringIO()
         with self.assertRaisesMessage(CommandError, "End date is not a valid date."):
             call_command(
-                'createdefaultevent',
+                'createevent',
                 interactive=False,
                 event_name=self.TEST_EVENT_NAME,
                 theme_name=self.TEST_THEME_NAME,
+                subdomain=self.TEST_SUBDOMAIN,
                 end_date=self.INVALID_END_DATE,
                 stdout=output
             )
->>>>>>> f8df119e
 
     def test_non_interactive_usage(self):
         output = StringIO()
@@ -113,11 +111,8 @@
             interactive=False,
             event_name=self.TEST_EVENT_NAME,
             theme_name=self.TEST_THEME_NAME,
-<<<<<<< HEAD
             subdomain=self.TEST_SUBDOMAIN,
-=======
             end_date=self.TEST_EVENT_END_DATE,
->>>>>>> f8df119e
             stdout=output
         )
         command_output = output.getvalue().strip()
@@ -134,10 +129,7 @@
     @mock_inputs({
         'event': TEST_EVENT_NAME,
         'theme': TEST_THEME_NAME,
-<<<<<<< HEAD
         'subdomain': TEST_SUBDOMAIN,
-=======
->>>>>>> f8df119e
     })
     def test_interactive_usage(self):
         output = StringIO()
@@ -189,11 +181,8 @@
             interactive=False,
             event_name=self.TEST_EVENT_NAME + "1",
             theme_name=self.TEST_THEME_NAME + "1",
-<<<<<<< HEAD
             subdomain=self.TEST_SUBDOMAIN + "1",
-=======
             end_date=self.TEST_EVENT_END_DATE,
->>>>>>> f8df119e
             stdout=output
         )
         command_output = output.getvalue().strip()
@@ -208,11 +197,8 @@
             interactive=False,
             event_name=self.TEST_EVENT_NAME + "2",
             theme_name=self.TEST_THEME_NAME + "2",
-<<<<<<< HEAD
             subdomain=self.TEST_SUBDOMAIN + "2",
-=======
             end_date=self.TEST_EVENT_END_DATE,
->>>>>>> f8df119e
             stdout=output
         )
         command_output = output.getvalue().strip()
