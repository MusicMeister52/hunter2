--- conflicted
+++ resolved
@@ -4,7 +4,6 @@
 
 from django.core.management import CommandError, call_command
 from django.test import TestCase
-from django.utils import timezone
 
 from events.management.commands import createdefaultevent
 from events.models import Event, Theme
@@ -17,48 +16,23 @@
 
     def test_only_one_current_event(self):
         # Ensure that we only have one event set as current
-<<<<<<< HEAD
-        theme = Theme(name="Test Theme")
-        theme.save()
-        event1 = Event(name="Event Theme1", theme=theme, end_date=timezone.now(), current=True)
-        event1.save()
-        event2 = Event(name="Event Theme2", theme=theme, end_date=timezone.now(), current=True)
-        event2.save()
-=======
         factories.EventFactory(current=True)
         event = factories.EventFactory(current=True)
->>>>>>> cebe69ac
         self.assertEqual(len(Event.objects.filter(current=True)), 1, "More than one event is set as current")
         self.assertEqual(Event.objects.get(current=True), event, "Last added event is not current")
 
     @expectedFailure  # TODO: Currently fails but non-critical
     def test_only_remaining_event_is_current(self):
         # Ensure that we only have one event set as current after deleting the current test
-<<<<<<< HEAD
-        theme = Theme(name="Test Theme")
-        theme.save()
-        event1 = Event(name="Event Theme1", theme=theme, end_date=timezone.now(), current=True)
-        event1.save()
-        event2 = Event(name="Event Theme2", theme=theme, end_date=timezone.now(), current=True)
-        event2.save()
-=======
         event1 = factories.EventFactory(current=True)
         event2 = factories.EventFactory(current=True)
->>>>>>> cebe69ac
         event2.delete()
         self.assertEqual(len(Event.objects.filter(current=True)), 1, "No current event set")
         self.assertEqual(Event.objects.get(current=True), event1, "Only remaining event is not current")
 
     def test_current_by_default_event(self):
         # If we only have one event is should be set as current by default, regardless if set as current
-<<<<<<< HEAD
-        theme = Theme(name="Test Theme")
-        theme.save()
-        event = Event(name="Event Theme", theme=theme, end_date=timezone.now(), current=False)
-        event.save()
-=======
         event = factories.EventFactory(current=False)
->>>>>>> cebe69ac
         self.assertTrue(event.current, "Only event is not set as current")
 
 
