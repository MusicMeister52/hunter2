version: '2.1'

services:
<<<<<<< HEAD
  dot:
    command: -v -Tsvg -o/files/diagram/models.svg /files/diagram/models.dot
    image: registry.gitlab.com/rconan/docker-graphviz:0.0.1
    volumes:
      - ${PWD:-.}:/files
=======
  jshint:
    image: registry.gitlab.com/rconan/docker-jshint:0.0.4
    volumes:
      - ${PWD:-.}:/code
>>>>>>> da1390e1
  flake8:
    image: registry.gitlab.com/rconan/docker-flake8:0.0.3
    volumes:
      - ${PWD:-.}:/code<|MERGE_RESOLUTION|>--- conflicted
+++ resolved
@@ -1,18 +1,15 @@
 version: '2.1'
 
 services:
-<<<<<<< HEAD
   dot:
     command: -v -Tsvg -o/files/diagram/models.svg /files/diagram/models.dot
     image: registry.gitlab.com/rconan/docker-graphviz:0.0.1
     volumes:
       - ${PWD:-.}:/files
-=======
   jshint:
     image: registry.gitlab.com/rconan/docker-jshint:0.0.4
     volumes:
       - ${PWD:-.}:/code
->>>>>>> da1390e1
   flake8:
     image: registry.gitlab.com/rconan/docker-flake8:0.0.3
     volumes:
