--- conflicted
+++ resolved
@@ -1,11 +1,7 @@
 {
     "_meta": {
         "hash": {
-<<<<<<< HEAD
-            "sha256": "245913825e8b30251d4efbde4e888ba312fca40ab5e524a171221b28f31a5570"
-=======
-            "sha256": "bce2b2a4ec2856f5fffac770d9286161e985c0fc426a7ff3b2218fd600cc1678"
->>>>>>> 2c912cdd
+            "sha256": "ae8904a1face10760d1adf87cbab8f33f4918d65c5f8d834bc216846e5407b81"
         },
         "pipfile-spec": 6,
         "requires": {},
