{
    "_meta": {
        "hash": {
<<<<<<< HEAD
            "sha256": "4747f2242dbb1dc926dfd09bc74a0b30d586f667b424453014365405af1ae7de"
=======
            "sha256": "d7c35bbb0be4597f7ad4bb5da5a1e9c957f953496bf126f79a0c3b841e646faa"
>>>>>>> f8df119e
        },
        "pipfile-spec": 6,
        "requires": {},
        "sources": [
            {
                "name": "pypi",
                "url": "https://pypi.python.org/simple",
                "verify_ssl": true
            }
        ]
    },
    "default": {
        "blessings": {
            "hashes": [
                "sha256:26dbaf2f89c3e6dee11c10f7c0b85756ed75cf602b1bb7935b4efd8ed67a000f",
                "sha256:466e43ff45723b272311de0437649df464b33b4daba7a54c69493212958e19c7",
                "sha256:74919575885552e14bc24a68f8b539690bd1b5629180faa830b1a25b8c7fb6ea"
            ],
            "version": "==1.6.1"
        },
        "colour-runner": {
            "hashes": [
                "sha256:a4b508e05647aa0fb8fa4b828000a611cfcf578db8283725a1283329a73decec",
                "sha256:d939b492ae0e28db35e244232c028c84a47f26b18faa051b86b30a1ad730c738"
            ],
            "index": "pypi",
            "version": "==0.0.5"
        },
        "coverage": {
            "hashes": [
                "sha256:03481e81d558d30d230bc12999e3edffe392d244349a90f4ef9b88425fac74ba",
                "sha256:0b136648de27201056c1869a6c0d4e23f464750fd9a9ba9750b8336a244429ed",
                "sha256:104ab3934abaf5be871a583541e8829d6c19ce7bde2923b2751e0d3ca44db60a",
                "sha256:15b111b6a0f46ee1a485414a52a7ad1d703bdf984e9ed3c288a4414d3871dcbd",
                "sha256:198626739a79b09fa0a2f06e083ffd12eb55449b5f8bfdbeed1df4910b2ca640",
                "sha256:1c383d2ef13ade2acc636556fd544dba6e14fa30755f26812f54300e401f98f2",
                "sha256:28b2191e7283f4f3568962e373b47ef7f0392993bb6660d079c62bd50fe9d162",
                "sha256:2eb564bbf7816a9d68dd3369a510be3327f1c618d2357fa6b1216994c2e3d508",
                "sha256:337ded681dd2ef9ca04ef5d93cfc87e52e09db2594c296b4a0a3662cb1b41249",
                "sha256:3a2184c6d797a125dca8367878d3b9a178b6fdd05fdc2d35d758c3006a1cd694",
                "sha256:3c79a6f7b95751cdebcd9037e4d06f8d5a9b60e4ed0cd231342aa8ad7124882a",
                "sha256:3d72c20bd105022d29b14a7d628462ebdc61de2f303322c0212a054352f3b287",
                "sha256:3eb42bf89a6be7deb64116dd1cc4b08171734d721e7a7e57ad64cc4ef29ed2f1",
                "sha256:4635a184d0bbe537aa185a34193898eee409332a8ccb27eea36f262566585000",
                "sha256:56e448f051a201c5ebbaa86a5efd0ca90d327204d8b059ab25ad0f35fbfd79f1",
                "sha256:5a13ea7911ff5e1796b6d5e4fbbf6952381a611209b736d48e675c2756f3f74e",
                "sha256:69bf008a06b76619d3c3f3b1983f5145c75a305a0fea513aca094cae5c40a8f5",
                "sha256:6bc583dc18d5979dc0f6cec26a8603129de0304d5ae1f17e57a12834e7235062",
                "sha256:701cd6093d63e6b8ad7009d8a92425428bc4d6e7ab8d75efbb665c806c1d79ba",
                "sha256:7608a3dd5d73cb06c531b8925e0ef8d3de31fed2544a7de6c63960a1e73ea4bc",
                "sha256:76ecd006d1d8f739430ec50cc872889af1f9c1b6b8f48e29941814b09b0fd3cc",
                "sha256:7aa36d2b844a3e4a4b356708d79fd2c260281a7390d678a10b91ca595ddc9e99",
                "sha256:7d3f553904b0c5c016d1dad058a7554c7ac4c91a789fca496e7d8347ad040653",
                "sha256:7e1fe19bd6dce69d9fd159d8e4a80a8f52101380d5d3a4d374b6d3eae0e5de9c",
                "sha256:8c3cb8c35ec4d9506979b4cf90ee9918bc2e49f84189d9bf5c36c0c1119c6558",
                "sha256:9d6dd10d49e01571bf6e147d3b505141ffc093a06756c60b053a859cb2128b1f",
                "sha256:9e112fcbe0148a6fa4f0a02e8d58e94470fc6cb82a5481618fea901699bf34c4",
                "sha256:ac4fef68da01116a5c117eba4dd46f2e06847a497de5ed1d64bb99a5fda1ef91",
                "sha256:b8815995e050764c8610dbc82641807d196927c3dbed207f0a079833ffcf588d",
                "sha256:be6cfcd8053d13f5f5eeb284aa8a814220c3da1b0078fa859011c7fffd86dab9",
                "sha256:c1bb572fab8208c400adaf06a8133ac0712179a334c09224fb11393e920abcdd",
                "sha256:de4418dadaa1c01d497e539210cb6baa015965526ff5afc078c57ca69160108d",
                "sha256:e05cb4d9aad6233d67e0541caa7e511fa4047ed7750ec2510d466e806e0255d6",
                "sha256:e4d96c07229f58cb686120f168276e434660e4358cc9cf3b0464210b04913e77",
                "sha256:f3f501f345f24383c0000395b26b726e46758b71393267aeae0bd36f8b3ade80",
                "sha256:f8a923a85cb099422ad5a2e345fe877bbc89a8a8b23235824a93488150e45f6e"
            ],
            "index": "pypi",
            "version": "==4.5.1"
        },
        "decorator": {
            "hashes": [
                "sha256:2c51dff8ef3c447388fe5e4453d24a2bf128d3a4c32af3fabef1f01c6851ab82",
                "sha256:c39efa13fbdeb4506c476c9b3babf6a718da943dab7811c206005a4a956c080c"
            ],
            "version": "==4.3.0"
        },
        "django": {
            "hashes": [
                "sha256:18986bcffe69653a84eaf1faa1fa5a7eded32cee41cfecc77fdc65a3e046404d",
                "sha256:46adfe8e0abe4d1f026c1086889970b611aec492784fbdfbdaabc2457360a4a5"
            ],
            "index": "pypi",
            "version": "==1.11.13"
        },
        "django-allauth": {
            "git": "https://github.com/riconnon/django-allauth.git",
            "ref": "0.36.0+stateless"
        },
        "django-analytical": {
            "hashes": [
                "sha256:44dd65e30a3f11519852d5f5e50556c0f88cabb5720a2fd3637621952048abef",
                "sha256:cf7b4c0b368139a090da2b0b45741bdd28b54daa0cb2b83ef801021c8eb2c050"
            ],
            "index": "pypi",
            "version": "==2.4.0"
        },
        "django-autocomplete-light": {
            "hashes": [
                "sha256:5ccb1c8c4b75cf72bc5dabd920190ea1ca3a340f56fb6b12d07a62202837fa75"
            ],
            "index": "pypi",
            "version": "==3.2.10"
        },
        "django-debug-toolbar": {
            "hashes": [
                "sha256:4af2a4e1e932dadbda197b18585962d4fc20172b4e5a479490bc659fe998864d",
                "sha256:d9ea75659f76d8f1e3eb8f390b47fc5bad0908d949c34a8a3c4c87978eb40a0f"
            ],
            "index": "pypi",
            "version": "==1.9.1"
        },
        "django-enumfields": {
            "hashes": [
                "sha256:fafbf81c1a1707429c3ec5b5c4d4a2ca33bbffb3fa4c777dd35567e164391bf6"
            ],
            "index": "pypi",
            "version": "==0.10.0"
        },
        "django-environ": {
            "hashes": [
                "sha256:e9c171b9d5f540e6f3bc42866941d9cd0bd77fb110a7c13a7c4857a2c08cfa40",
                "sha256:ee2f8405d83137e3328b26b3de01bd715b5395fca22feb919dcc905fb6099cfa"
            ],
            "index": "pypi",
            "version": "==0.4.4"
        },
        "django-extensions": {
            "hashes": [
                "sha256:3be3debf53c77ca795bdf713726c923aa3c3f895e1a42e2e31a68c1a562346a4",
                "sha256:94bfac99eb262c5ac27e53eda96925e2e53fe0b331af7dde37012d07639a649c"
            ],
            "index": "pypi",
            "version": "==2.0.7"
        },
        "django-fullclean": {
            "git": "https://github.com/riconnon/django-fullclean.git",
            "ref": "0.0.4+whitelist"
        },
        "django-nested-admin": {
            "hashes": [
                "sha256:512850d6fc30bdc5c8f35b7faf5f94482fa4f0bda365eb1aaa35c2e52caf1851",
                "sha256:cbd451560ca95be87eeee3ec04fcbfca95185596620bd9e3cc5d027075efd43c"
            ],
            "index": "pypi",
            "version": "==3.0.21"
        },
        "django-sendfile": {
            "hashes": [
                "sha256:f3065a55e602d002af327fe785449ff0a619b6f46ad2cb84730ccb49b31a73ca"
            ],
            "index": "pypi",
            "version": "==0.3.11"
        },
        "django-solo": {
            "hashes": [
                "sha256:b1206b9a9411b19a4354f7d7d245909a9ea7e9cd566b594363b5adce7dc13e5d"
            ],
            "index": "pypi",
            "version": "==1.1.3"
        },
        "django-sortedm2m": {
            "hashes": [
                "sha256:52942b5295efcf252b6bbff58be70365d9f5d59d2e6d0f1bf9d9f2d0dbef4814"
            ],
            "index": "pypi",
            "version": "==1.5.0"
        },
        "django-tenants": {
            "git": "https://github.com/riconnon/django-tenants.git",
            "ref": "v1.3.4+1"
        },
        "django-url-tools-py3": {
            "hashes": [
                "sha256:a475f80d65401e455620ee3515538d0de2de481e582fbd723f5b933034815149"
            ],
            "index": "pypi",
            "version": "==0.2.0"
        },
        "django-uwsgi": {
            "hashes": [
                "sha256:5c8c97f7d3a1f637a7abda05ca00867448a3551bff9729064d703fd0c1d4cdbf"
            ],
            "index": "pypi",
            "version": "==0.2.1"
        },
        "factory-boy": {
            "hashes": [
                "sha256:6f25cc4761ac109efd503f096e2ad99421b1159f01a29dbb917359dcd68e08ca",
                "sha256:d552cb872b310ae78bd7429bf318e42e1e903b1a109e899a523293dfa762ea4f"
            ],
            "index": "pypi",
            "version": "==2.11.1"
        },
        "faker": {
            "hashes": [
                "sha256:782a58cec0e083df8e3536b0a890fce9bdc1633782c140b64183dcc626fea53e",
                "sha256:a77a1a2223a8e0d32618878350bbd2171040f32b526ba2cddfab8864704bb370"
            ],
            "version": "==0.8.15"
        },
        "freezegun": {
            "hashes": [
                "sha256:703caac155dcaad61f78de4cb0666dca778d854dfb90b3699930adee0559a622",
                "sha256:94c59d69bb99c9ec3ca5a3adb41930d3ea09d2a9756c23a02d89fa75646e78dd"
            ],
            "index": "pypi",
            "version": "==0.3.10"
        },
        "lupa": {
            "hashes": [
                "sha256:08e21b44f81c4853cd35e4c720f56e3ab98eebbc3f15d737e0ff49c0f198985f",
                "sha256:0ca1ad5174640d6927033af7459df1d407484f799590ed13d29e274efa539f92",
                "sha256:0d8f15bb46f82f28c4e9c8f74be4de4237e8ece1b2302a5d00dc50c95b52ed61",
                "sha256:19f0ecf2c9a6102db7e882d1154053e967007f6fac4f399790c090388bc420ee",
                "sha256:1e0c47c8203f6c78bf5ab3c9b1ee07a7131a218376e329682d4e452418f57c16",
                "sha256:2d2f2af75c0ad260d7410544b08e33f37b0b5357756e81d68119fe1f7ae2e90e",
                "sha256:2d69bfd31f985204866db9af10aad072e7967bc5c1aeb260330a326c1b31f133",
                "sha256:5badd2f13e85af577f8c1082a7a270d15f7959cebecb32cf05ff49a55b8811ce",
                "sha256:91081b05fec0a10fe77329c854fc6a79d042036b305ce62d46be2cd8133eb59c",
                "sha256:a10d932ecc4caddbcc2fdac9de8db01e67f23121d432f806d9d626149634e5a0",
                "sha256:a56a3540e1cf06c415d0f8f93afa2060ffb7ef2cebfde75f30e6a151591fdd96",
                "sha256:b438cda97c1a0579816eb75fe83aca9b9a63645ca2f43082821fd912311866fe",
                "sha256:b916fef92178fa29cb0752d078b4a515ad5e88b01e90b97ce6c3002d36016c70",
                "sha256:db4a96b2f40558787ddf13a6b2008b5d3157f44470afcaf1491ad24ce4b4d10d",
                "sha256:ded7aa0b9576b50dc8103a0a834222e80e16b1d9987c95dbe6a77bcf2b6b27d8",
                "sha256:f18fd3b96c68a27ff19d2ca3c01c89928b081f37f62bead841fdcb13fdf23ed4",
                "sha256:fb085b687d74103a05f54cbec25dc1d6c4b101188cbe42859b666794d2c26a67"
            ],
            "index": "pypi",
            "version": "==1.6"
        },
        "parameterized": {
            "hashes": [
                "sha256:caf58e717097735de0d7e15386a46ffa5ce25bb6a13a43716a8854a8d34841e2",
                "sha256:cf5fa4f295dfb823cebdb27a00566113f2fbb71c7d5ca7b7a1019fd20c8a0811"
            ],
            "index": "pypi",
            "version": "==0.6.1"
        },
        "psycopg2": {
            "hashes": [
                "sha256:027ae518d0e3b8fff41990e598bc7774c3d08a3a20e9ecc0b59fb2aaaf152f7f",
                "sha256:092a80da1b052a181b6e6c765849c9b32d46c5dac3b81bf8c9b83e697f3cdbe8",
                "sha256:0b9851e798bae024ed1a2a6377a8dab4b8a128a56ed406f572f9f06194e4b275",
                "sha256:179c52eb870110a8c1b460c86d4f696d58510ea025602cd3f81453746fccb94f",
                "sha256:19983b77ec1fc2a210092aa0333ee48811fd9fb5f194c6cd5b927ed409aea5f8",
                "sha256:1d90379d01d0dc50ae9b40c863933d87ff82d51dd7d52cea5d1cb7019afd72cd",
                "sha256:27467fd5af1dcc0a82d72927113b8f92da8f44b2efbdb8906bd76face95b596d",
                "sha256:32702e3bd8bfe12b36226ba9846ed9e22336fc4bd710039d594b36bd432ae255",
                "sha256:33f9e1032095e1436fa9ec424abcbd4c170da934fb70e391c5d78275d0307c75",
                "sha256:36030ca7f4b4519ee4f52a74edc4ec73c75abfb6ea1d80ac7480953d1c0aa3c3",
                "sha256:363fbbf4189722fc46779be1fad2597e2c40b3f577dc618f353a46391cf5d235",
                "sha256:6f302c486132f8dd11f143e919e236ea4467d53bf18c451cac577e6988ecbd05",
                "sha256:733166464598c239323142c071fa4c9b91c14359176e5ae7e202db6bcc1d2eb5",
                "sha256:7cbc3b21ce2f681ca9ad2d8c0901090b23a30c955e980ebf1006d41f37068a95",
                "sha256:888bba7841116e529f407f15c6d28fe3ef0760df8c45257442ec2f14f161c871",
                "sha256:8966829cb0d21a08a3c5ac971a2eb67c3927ae27c247300a8476554cc0ce2ae8",
                "sha256:8bf51191d60f6987482ef0cfe8511bbf4877a5aa7f313d7b488b53189cf26209",
                "sha256:8eb94c0625c529215b53c08fb4e461546e2f3fc96a49c13d5474b5ad7aeab6cf",
                "sha256:8ebba5314c609a05c6955e5773c7e0e57b8dd817e4f751f30de729be58fa5e78",
                "sha256:932a4c101af007cb3132b1f8a9ffef23386acc53dad46536dc5ba43a3235ae02",
                "sha256:ad75fe10bea19ad2188c5cb5fc4cdf53ee808d9b44578c94a3cd1e9fc2beb656",
                "sha256:aeaba399254ca79c299d9fe6aa811d3c3eac61458dee10270de7f4e71c624998",
                "sha256:b178e0923c93393e16646155794521e063ec17b7cc9f943f15b7d4b39776ea2c",
                "sha256:b68e89bb086a9476fa85298caab43f92d0a6af135a5f433d1f6b6d82cafa7b55",
                "sha256:d74cf9234ba76426add5e123449be08993a9b13ff434c6efa3a07caa305a619f",
                "sha256:f3d3a88128f0c219bdc5b2d9ccd496517199660cea021c560a3252116df91cbd",
                "sha256:fe6a7f87356116f5ea840c65b032af17deef0e1a5c34013a2962dd6f99b860dd"
            ],
            "index": "pypi",
            "version": "==2.7.4"
        },
        "pygments": {
            "hashes": [
                "sha256:78f3f434bcc5d6ee09020f92ba487f95ba50f1e3ef83ae96b9d5ffa1bab25c5d",
                "sha256:dbae1046def0efb574852fab9e90209b23f556367b5a320c0bcb871c77c3e8cc"
            ],
            "version": "==2.2.0"
        },
        "python-dateutil": {
            "hashes": [
                "sha256:1adb80e7a782c12e52ef9a8182bebeb73f1d7e24e374397af06fb4956c8dc5c0",
                "sha256:e27001de32f627c22380a688bcc43ce83504a7bc5da472209b4c70f02829f0b8"
            ],
            "version": "==2.7.3"
        },
        "python-monkey-business": {
            "hashes": [
                "sha256:6d4cf47f011945db838ccf04643acd49b82f7ad6ab7ecba4c8165385687a828a",
                "sha256:9976522989766f00b2aaa24ec96eacb91a6de7b7001d1452079323b071988e0e"
            ],
            "version": "==1.0.0"
        },
        "pytz": {
            "hashes": [
                "sha256:65ae0c8101309c45772196b21b74c46b2e5d11b6275c45d251b150d5da334555",
                "sha256:c06425302f2cf668f1bba7a0a03f3c1d34d4ebeef2c72003da308b3947c7f749"
            ],
            "version": "==2018.4"
        },
        "pyyaml": {
            "hashes": [
                "sha256:0c507b7f74b3d2dd4d1322ec8a94794927305ab4cebbe89cc47fe5e81541e6e8",
                "sha256:16b20e970597e051997d90dc2cddc713a2876c47e3d92d59ee198700c5427736",
                "sha256:3262c96a1ca437e7e4763e2843746588a965426550f3797a79fca9c6199c431f",
                "sha256:326420cbb492172dec84b0f65c80942de6cedb5233c413dd824483989c000608",
                "sha256:4474f8ea030b5127225b8894d626bb66c01cda098d47a2b0d3429b6700af9fd8",
                "sha256:592766c6303207a20efc445587778322d7f73b161bd994f227adaa341ba212ab",
                "sha256:5ac82e411044fb129bae5cfbeb3ba626acb2af31a8d17d175004b70862a741a7",
                "sha256:5f84523c076ad14ff5e6c037fe1c89a7f73a3e04cf0377cb4d017014976433f3",
                "sha256:827dc04b8fa7d07c44de11fabbc888e627fa8293b695e0f99cb544fdfa1bf0d1",
                "sha256:b4c423ab23291d3945ac61346feeb9a0dc4184999ede5e7c43e1ffb975130ae6",
                "sha256:bc6bced57f826ca7cb5125a10b23fd0f2fff3b7c4701d64c439a300ce665fff8",
                "sha256:c01b880ec30b5a6e6aa67b09a2fe3fb30473008c85cd6a67359a1b15ed6d83a4",
                "sha256:ca233c64c6e40eaa6c66ef97058cdc80e8d0157a443655baa1b2966e812807ca",
                "sha256:e863072cdf4c72eebf179342c94e6989c67185842d9997960b3e69290b2fa269"
            ],
            "index": "pypi",
            "version": "==3.12"
        },
        "raven": {
            "hashes": [
                "sha256:1c641e5ebc2d4185560608e253970ca0d4b98475f4edf67735015a415f9e1d48",
                "sha256:95aecf76c414facaddbb056f3e98c7936318123e467728f2e50b3a66b65a6ef7"
            ],
            "index": "pypi",
            "version": "==6.8.0"
        },
        "rules": {
            "hashes": [
                "sha256:89150f94a3339dc4f8aa9da6bf3b5ee2dd9ac17666982b8ca8ea9a551cb83b50"
            ],
            "index": "pypi",
            "version": "==1.3"
        },
        "six": {
            "hashes": [
                "sha256:70e8a77beed4562e7f14fe23a786b54f6296e34344c23bc42f07b15018ff98e9",
                "sha256:832dc0e10feb1aa2c68dcc57dbb658f1c7e65b9b61af69048abc87a2db00a0eb"
            ],
            "version": "==1.11.0"
        },
        "sqlparse": {
            "hashes": [
                "sha256:ce028444cfab83be538752a2ffdb56bc417b7784ff35bb9a3062413717807dec",
                "sha256:d9cf190f51cbb26da0412247dfe4fb5f4098edb73db84e02f9fc21fdca31fed4"
            ],
            "version": "==0.2.4"
        },
        "subdomains": {
            "hashes": [
                "sha256:104864a5c14aa3099003a3b10773e399b7d38f9b2589db22e1b7a5dd3e7d0991",
                "sha256:99b387e39faf426bf681886592ae359edc5d7bbac8c9f315be542606e203f719"
            ],
            "index": "pypi",
            "version": "==2.1.1"
        },
        "text-unidecode": {
            "hashes": [
                "sha256:5a1375bb2ba7968740508ae38d92e1f889a0832913cb1c447d5e2046061a396d",
                "sha256:801e38bd550b943563660a91de8d4b6fa5df60a542be9093f7abf819f86050cc"
            ],
            "version": "==1.2"
        },
        "uwsgi": {
            "hashes": [
                "sha256:3dc2e9b48db92b67bfec1badec0d3fdcc0771316486c5efa3217569da3528bf2"
            ],
            "index": "pypi",
            "version": "==2.0.17"
        },
        "validators": {
            "hashes": [
                "sha256:79855e18710be5d8ba5e0c16086d76f230af11df2b8341b64995b42153c7f204"
            ],
            "index": "pypi",
            "version": "==0.12.1"
        },
        "wait": {
            "hashes": [
                "sha256:0eac805979a62f1c12a325d0f99c1563ee0773be1ced2017b308629d27cc7d70"
            ],
            "index": "pypi",
            "version": "==0.0.3"
        }
    },
    "develop": {
        "autopep8": {
            "hashes": [
                "sha256:2284d4ae2052fedb9f466c09728e30d2e231cfded5ffd7b1a20c34123fdc4ba4"
            ],
            "version": "==1.3.5"
        },
        "backcall": {
            "hashes": [
                "sha256:38ecd85be2c1e78f77fd91700c76e14667dc21e2713b63876c0eb901196e01e4",
                "sha256:bbbf4b1e5cd2bdb08f915895b51081c041bac22394fdfcfdfbe9f14b77c08bf2"
            ],
            "version": "==0.1.0"
        },
        "certifi": {
            "hashes": [
                "sha256:13e698f54293db9f89122b0581843a782ad0934a4fe0172d2a980ba77fc61bb7",
                "sha256:9fa520c1bacfb634fa7af20a76bcbd3d5fb390481724c597da32c719a7dca4b0"
            ],
            "version": "==2018.4.16"
        },
        "chardet": {
            "hashes": [
                "sha256:84ab92ed1c4d4f16916e05906b6b75a6c0fb5db821cc65e70cbd64a3e2a5eaae",
                "sha256:fc323ffcaeaed0e0a02bf4d117757b98aed530d9ed4531e3e15460124c106691"
            ],
            "version": "==3.0.4"
        },
        "decorator": {
            "hashes": [
                "sha256:2c51dff8ef3c447388fe5e4453d24a2bf128d3a4c32af3fabef1f01c6851ab82",
                "sha256:c39efa13fbdeb4506c476c9b3babf6a718da943dab7811c206005a4a956c080c"
            ],
            "version": "==4.3.0"
        },
        "django": {
            "hashes": [
                "sha256:18986bcffe69653a84eaf1faa1fa5a7eded32cee41cfecc77fdc65a3e046404d",
                "sha256:46adfe8e0abe4d1f026c1086889970b611aec492784fbdfbdaabc2457360a4a5"
            ],
            "index": "pypi",
            "version": "==1.11.13"
        },
        "django-silk": {
            "hashes": [
                "sha256:633f356f08c10f8220987a9636f0e6c48d6c9a0bf57c090b204f03a2d7e23e32"
            ],
            "index": "pypi",
            "version": "==0.7.0"
        },
        "docopt": {
            "hashes": [
                "sha256:49b3a825280bd66b3aa83585ef59c4a8c82f2c8a522dbe754a8bc8d08c85c491"
            ],
            "version": "==0.6.2"
        },
        "idna": {
            "hashes": [
                "sha256:2c6a5de3089009e3da7c5dde64a141dbc8551d5b7f6cf4ed7c2568d0cc520a8f",
                "sha256:8c7309c718f94b3a625cb648ace320157ad16ff131ae0af362c9f21b80ef6ec4"
            ],
            "version": "==2.6"
        },
        "ipython": {
            "hashes": [
                "sha256:a0c96853549b246991046f32d19db7140f5b1a644cc31f0dc1edc86713b7676f",
                "sha256:eca537aa61592aca2fef4adea12af8e42f5c335004dfa80c78caf80e8b525e5c"
            ],
            "index": "pypi",
            "version": "==6.4.0"
        },
        "ipython-genutils": {
            "hashes": [
                "sha256:72dd37233799e619666c9f639a9da83c34013a73e8bbc79a7a6348d93c61fab8",
                "sha256:eb2e116e75ecef9d4d228fdc66af54269afa26ab4463042e33785b887c628ba8"
            ],
            "version": "==0.2.0"
        },
        "jedi": {
            "hashes": [
                "sha256:1972f694c6bc66a2fac8718299e2ab73011d653a6d8059790c3476d2353b99ad",
                "sha256:5861f6dc0c16e024cbb0044999f9cf8013b292c05f287df06d3d991a87a4eb89"
            ],
            "version": "==0.12.0"
        },
        "jinja2": {
            "hashes": [
                "sha256:74c935a1b8bb9a3947c50a54766a969d4846290e1e788ea44c1392163723c3bd",
                "sha256:f84be1bb0040caca4cea721fcbbbbd61f9be9464ca236387158b0feea01914a4"
            ],
            "version": "==2.10"
        },
        "markupsafe": {
            "hashes": [
                "sha256:a6be69091dac236ea9c6bc7d012beab42010fa914c459791d627dad4910eb665"
            ],
            "version": "==1.0"
        },
        "parso": {
            "hashes": [
                "sha256:62bd6bf7f04ab5c817704ff513ef175328676471bdef3629d4bdd46626f75551",
                "sha256:a75a304d7090d2c67bd298091c14ef9d3d560e3c53de1c239617889f61d1d307"
            ],
            "version": "==0.2.0"
        },
        "pexpect": {
            "hashes": [
                "sha256:9783f4644a3ef8528a6f20374eeb434431a650c797ca6d8df0d81e30fffdfa24",
                "sha256:9f8eb3277716a01faafaba553d629d3d60a1a624c7cf45daa600d2148c30020c"
            ],
            "markers": "sys_platform != 'win32'",
            "version": "==4.5.0"
        },
        "pickleshare": {
            "hashes": [
                "sha256:84a9257227dfdd6fe1b4be1319096c20eb85ff1e82c7932f36efccfe1b09737b",
                "sha256:c9a2541f25aeabc070f12f452e1f2a8eae2abd51e1cd19e8430402bdf4c1d8b5"
            ],
            "version": "==0.7.4"
        },
        "prompt-toolkit": {
            "hashes": [
                "sha256:1df952620eccb399c53ebb359cc7d9a8d3a9538cb34c5a1344bdbeb29fbcc381",
                "sha256:3f473ae040ddaa52b52f97f6b4a493cfa9f5920c255a12dc56a7d34397a398a4",
                "sha256:858588f1983ca497f1cf4ffde01d978a3ea02b01c8a26a8bbc5cd2e66d816917"
            ],
            "version": "==1.0.15"
        },
        "ptpython": {
            "hashes": [
                "sha256:55d7cfad50a096f5922c4fdf8cea068a7ec9257418064b437c617ff2f120f81a",
                "sha256:816da300f620fb88ba97c7962062c8c178d6693b1db19c184660156b1af91bdc",
                "sha256:a78b27a85c5dbe9d89376e7f3aa70a9d8fa15cb45ee5f73a3cc3963b9b528ac1"
            ],
            "index": "pypi",
            "version": "==0.41"
        },
        "ptyprocess": {
            "hashes": [
                "sha256:e64193f0047ad603b71f202332ab5527c5e52aa7c8b609704fc28c0dc20c4365",
                "sha256:e8c43b5eee76b2083a9badde89fd1bbce6c8942d1045146e100b7b5e014f4f1a"
            ],
            "version": "==0.5.2"
        },
        "pycodestyle": {
            "hashes": [
                "sha256:74abc4e221d393ea5ce1f129ea6903209940c1ecd29e002e8c6933c2b21026e0",
                "sha256:cbc619d09254895b0d12c2c691e237b2e91e9b2ecf5e84c26b35400f93dcfb83",
                "sha256:cbfca99bd594a10f674d0cd97a3d802a1fdef635d4361e1a2658de47ed261e3a"
            ],
            "version": "==2.4.0"
        },
        "pygments": {
            "hashes": [
                "sha256:78f3f434bcc5d6ee09020f92ba487f95ba50f1e3ef83ae96b9d5ffa1bab25c5d",
                "sha256:dbae1046def0efb574852fab9e90209b23f556367b5a320c0bcb871c77c3e8cc"
            ],
            "version": "==2.2.0"
        },
        "python-dateutil": {
            "hashes": [
                "sha256:1adb80e7a782c12e52ef9a8182bebeb73f1d7e24e374397af06fb4956c8dc5c0",
                "sha256:e27001de32f627c22380a688bcc43ce83504a7bc5da472209b4c70f02829f0b8"
            ],
            "version": "==2.7.3"
        },
        "pytz": {
            "hashes": [
                "sha256:65ae0c8101309c45772196b21b74c46b2e5d11b6275c45d251b150d5da334555",
                "sha256:c06425302f2cf668f1bba7a0a03f3c1d34d4ebeef2c72003da308b3947c7f749"
            ],
            "version": "==2018.4"
        },
        "requests": {
            "hashes": [
                "sha256:6a1b267aa90cac58ac3a765d067950e7dbbf75b1da07e895d1f594193a40a38b",
                "sha256:9c443e7324ba5b85070c4a818ade28bfabedf16ea10206da1132edaa6dda237e"
            ],
            "version": "==2.18.4"
        },
        "simplegeneric": {
            "hashes": [
                "sha256:dc972e06094b9af5b855b3df4a646395e43d1c9d0d39ed345b7393560d0b9173"
            ],
            "version": "==0.8.1"
        },
        "six": {
            "hashes": [
                "sha256:70e8a77beed4562e7f14fe23a786b54f6296e34344c23bc42f07b15018ff98e9",
                "sha256:832dc0e10feb1aa2c68dcc57dbb658f1c7e65b9b61af69048abc87a2db00a0eb"
            ],
            "version": "==1.11.0"
        },
        "sqlparse": {
            "hashes": [
                "sha256:ce028444cfab83be538752a2ffdb56bc417b7784ff35bb9a3062413717807dec",
                "sha256:d9cf190f51cbb26da0412247dfe4fb5f4098edb73db84e02f9fc21fdca31fed4"
            ],
            "version": "==0.2.4"
        },
        "traitlets": {
            "hashes": [
                "sha256:9c4bd2d267b7153df9152698efb1050a5d84982d3384a37b2c1f7723ba3e7835",
                "sha256:c6cb5e6f57c5a9bdaa40fa71ce7b4af30298fbab9ece9815b5d995ab6217c7d9"
            ],
            "version": "==4.3.2"
        },
        "urllib3": {
            "hashes": [
                "sha256:06330f386d6e4b195fbfc736b297f58c5a892e4440e54d294d7004e3a9bbea1b",
                "sha256:cc44da8e1145637334317feebd728bd869a35285b93cbb4cca2577da7e62db4f"
            ],
            "version": "==1.22"
        },
        "wcwidth": {
            "hashes": [
                "sha256:3df37372226d6e63e1b1e1eda15c594bca98a22d33a23832a90998faa96bc65e",
                "sha256:f4ebe71925af7b40a864553f761ed559b43544f8f71746c2d756c7fe788ade7c"
            ],
            "version": "==0.1.7"
        }
    }
}<|MERGE_RESOLUTION|>--- conflicted
+++ resolved
@@ -1,11 +1,7 @@
 {
     "_meta": {
         "hash": {
-<<<<<<< HEAD
-            "sha256": "4747f2242dbb1dc926dfd09bc74a0b30d586f667b424453014365405af1ae7de"
-=======
-            "sha256": "d7c35bbb0be4597f7ad4bb5da5a1e9c957f953496bf126f79a0c3b841e646faa"
->>>>>>> f8df119e
+            "sha256": "98399668718b9054ecc4b75ee98aea420f8e98ffd776bbc046c428b696e12ca9"
         },
         "pipfile-spec": 6,
         "requires": {},
@@ -120,10 +116,10 @@
         },
         "django-enumfields": {
             "hashes": [
-                "sha256:fafbf81c1a1707429c3ec5b5c4d4a2ca33bbffb3fa4c777dd35567e164391bf6"
-            ],
-            "index": "pypi",
-            "version": "==0.10.0"
+                "sha256:6a69868afac1ce6153760fdcce74361dac7b74bdf0c5cf58c7456aa731cf2d4b"
+            ],
+            "index": "pypi",
+            "version": "==0.10.1"
         },
         "django-environ": {
             "hashes": [
@@ -329,11 +325,11 @@
         },
         "raven": {
             "hashes": [
-                "sha256:1c641e5ebc2d4185560608e253970ca0d4b98475f4edf67735015a415f9e1d48",
-                "sha256:95aecf76c414facaddbb056f3e98c7936318123e467728f2e50b3a66b65a6ef7"
-            ],
-            "index": "pypi",
-            "version": "==6.8.0"
+                "sha256:3fd787d19ebb49919268f06f19310e8112d619ef364f7989246fc8753d469888",
+                "sha256:95f44f3ea2c1b176d5450df4becdb96c15bf2632888f9ab193e9dd22300ce46a"
+            ],
+            "index": "pypi",
+            "version": "==6.9.0"
         },
         "rules": {
             "hashes": [
@@ -493,18 +489,18 @@
         },
         "parso": {
             "hashes": [
-                "sha256:62bd6bf7f04ab5c817704ff513ef175328676471bdef3629d4bdd46626f75551",
-                "sha256:a75a304d7090d2c67bd298091c14ef9d3d560e3c53de1c239617889f61d1d307"
-            ],
-            "version": "==0.2.0"
+                "sha256:cdef26e8adc10d589f3ec4eb444bd0a29f3f1eb6d72a4292ab8afcb9d68976a6",
+                "sha256:f0604a40b96e062b0fd99cf134cc2d5cdf66939d0902f8267d938b0d5b26707f"
+            ],
+            "version": "==0.2.1"
         },
         "pexpect": {
             "hashes": [
-                "sha256:9783f4644a3ef8528a6f20374eeb434431a650c797ca6d8df0d81e30fffdfa24",
-                "sha256:9f8eb3277716a01faafaba553d629d3d60a1a624c7cf45daa600d2148c30020c"
+                "sha256:2a8e88259839571d1251d278476f3eec5db26deb73a70be5ed5dc5435e418aba",
+                "sha256:3fbd41d4caf27fa4a377bfd16fef87271099463e6fa73e92a52f92dfee5d425b"
             ],
             "markers": "sys_platform != 'win32'",
-            "version": "==4.5.0"
+            "version": "==4.6.0"
         },
         "pickleshare": {
             "hashes": [
