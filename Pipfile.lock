{
    "_meta": {
        "hash": {
<<<<<<< HEAD
            "sha256": "1ec89a690c55d0d89731a3e1ba316b97df8b361c18693eb42aaf8bd0a9845c01"
=======
            "sha256": "61da8bf3ec0ca27a6d4146de017a553e5f402c77b3aceeb0404cd13e7e3c63bc"
>>>>>>> 97fce643
        },
        "pipfile-spec": 6,
        "requires": {},
        "sources": [
            {
                "name": "pypi",
                "url": "https://pypi.python.org/simple",
                "verify_ssl": true
            }
        ]
    },
    "default": {
        "blessings": {
            "hashes": [
                "sha256:98e5854d805f50a5b58ac2333411b0482516a8210f23f43308baeb58d77c157d",
                "sha256:b1fdd7e7a675295630f9ae71527a8ebc10bfefa236b3d6aa4932ee4462c17ba3",
                "sha256:caad5211e7ba5afe04367cdd4cfc68fa886e2e08f6f35e76b7387d2109ccea6e"
            ],
            "version": "==1.7"
        },
        "colour-runner": {
            "hashes": [
                "sha256:a4b508e05647aa0fb8fa4b828000a611cfcf578db8283725a1283329a73decec",
                "sha256:d939b492ae0e28db35e244232c028c84a47f26b18faa051b86b30a1ad730c738"
            ],
            "index": "pypi",
            "version": "==0.0.5"
        },
        "coverage": {
            "hashes": [
                "sha256:03481e81d558d30d230bc12999e3edffe392d244349a90f4ef9b88425fac74ba",
                "sha256:0b136648de27201056c1869a6c0d4e23f464750fd9a9ba9750b8336a244429ed",
                "sha256:104ab3934abaf5be871a583541e8829d6c19ce7bde2923b2751e0d3ca44db60a",
                "sha256:15b111b6a0f46ee1a485414a52a7ad1d703bdf984e9ed3c288a4414d3871dcbd",
                "sha256:198626739a79b09fa0a2f06e083ffd12eb55449b5f8bfdbeed1df4910b2ca640",
                "sha256:1c383d2ef13ade2acc636556fd544dba6e14fa30755f26812f54300e401f98f2",
                "sha256:28b2191e7283f4f3568962e373b47ef7f0392993bb6660d079c62bd50fe9d162",
                "sha256:2eb564bbf7816a9d68dd3369a510be3327f1c618d2357fa6b1216994c2e3d508",
                "sha256:337ded681dd2ef9ca04ef5d93cfc87e52e09db2594c296b4a0a3662cb1b41249",
                "sha256:3a2184c6d797a125dca8367878d3b9a178b6fdd05fdc2d35d758c3006a1cd694",
                "sha256:3c79a6f7b95751cdebcd9037e4d06f8d5a9b60e4ed0cd231342aa8ad7124882a",
                "sha256:3d72c20bd105022d29b14a7d628462ebdc61de2f303322c0212a054352f3b287",
                "sha256:3eb42bf89a6be7deb64116dd1cc4b08171734d721e7a7e57ad64cc4ef29ed2f1",
                "sha256:4635a184d0bbe537aa185a34193898eee409332a8ccb27eea36f262566585000",
                "sha256:56e448f051a201c5ebbaa86a5efd0ca90d327204d8b059ab25ad0f35fbfd79f1",
                "sha256:5a13ea7911ff5e1796b6d5e4fbbf6952381a611209b736d48e675c2756f3f74e",
                "sha256:69bf008a06b76619d3c3f3b1983f5145c75a305a0fea513aca094cae5c40a8f5",
                "sha256:6bc583dc18d5979dc0f6cec26a8603129de0304d5ae1f17e57a12834e7235062",
                "sha256:701cd6093d63e6b8ad7009d8a92425428bc4d6e7ab8d75efbb665c806c1d79ba",
                "sha256:7608a3dd5d73cb06c531b8925e0ef8d3de31fed2544a7de6c63960a1e73ea4bc",
                "sha256:76ecd006d1d8f739430ec50cc872889af1f9c1b6b8f48e29941814b09b0fd3cc",
                "sha256:7aa36d2b844a3e4a4b356708d79fd2c260281a7390d678a10b91ca595ddc9e99",
                "sha256:7d3f553904b0c5c016d1dad058a7554c7ac4c91a789fca496e7d8347ad040653",
                "sha256:7e1fe19bd6dce69d9fd159d8e4a80a8f52101380d5d3a4d374b6d3eae0e5de9c",
                "sha256:8c3cb8c35ec4d9506979b4cf90ee9918bc2e49f84189d9bf5c36c0c1119c6558",
                "sha256:9d6dd10d49e01571bf6e147d3b505141ffc093a06756c60b053a859cb2128b1f",
                "sha256:9e112fcbe0148a6fa4f0a02e8d58e94470fc6cb82a5481618fea901699bf34c4",
                "sha256:ac4fef68da01116a5c117eba4dd46f2e06847a497de5ed1d64bb99a5fda1ef91",
                "sha256:b8815995e050764c8610dbc82641807d196927c3dbed207f0a079833ffcf588d",
                "sha256:be6cfcd8053d13f5f5eeb284aa8a814220c3da1b0078fa859011c7fffd86dab9",
                "sha256:c1bb572fab8208c400adaf06a8133ac0712179a334c09224fb11393e920abcdd",
                "sha256:de4418dadaa1c01d497e539210cb6baa015965526ff5afc078c57ca69160108d",
                "sha256:e05cb4d9aad6233d67e0541caa7e511fa4047ed7750ec2510d466e806e0255d6",
                "sha256:e4d96c07229f58cb686120f168276e434660e4358cc9cf3b0464210b04913e77",
                "sha256:f3f501f345f24383c0000395b26b726e46758b71393267aeae0bd36f8b3ade80",
                "sha256:f8a923a85cb099422ad5a2e345fe877bbc89a8a8b23235824a93488150e45f6e"
            ],
            "index": "pypi",
            "version": "==4.5.1"
        },
        "decorator": {
            "hashes": [
                "sha256:2c51dff8ef3c447388fe5e4453d24a2bf128d3a4c32af3fabef1f01c6851ab82",
                "sha256:c39efa13fbdeb4506c476c9b3babf6a718da943dab7811c206005a4a956c080c"
            ],
            "version": "==4.3.0"
        },
        "django": {
            "hashes": [
                "sha256:97886b8a13bbc33bfeba2ff133035d3eca014e2309dff2b6da0bdfc0b8656613",
                "sha256:e900b73beee8977c7b887d90c6c57d68af10066b9dac898e1eaf0f82313de334"
            ],
            "index": "pypi",
            "version": "==2.0.7"
        },
        "django-allauth": {
            "git": "https://github.com/riconnon/django-allauth.git",
            "ref": "0.36.0+stateless"
        },
        "django-analytical": {
            "hashes": [
                "sha256:44dd65e30a3f11519852d5f5e50556c0f88cabb5720a2fd3637621952048abef",
                "sha256:cf7b4c0b368139a090da2b0b45741bdd28b54daa0cb2b83ef801021c8eb2c050"
            ],
            "index": "pypi",
            "version": "==2.4.0"
        },
        "django-autocomplete-light": {
            "hashes": [
                "sha256:5ccb1c8c4b75cf72bc5dabd920190ea1ca3a340f56fb6b12d07a62202837fa75"
            ],
            "index": "pypi",
            "version": "==3.2.10"
        },
        "django-debug-toolbar": {
            "hashes": [
                "sha256:4af2a4e1e932dadbda197b18585962d4fc20172b4e5a479490bc659fe998864d",
                "sha256:d9ea75659f76d8f1e3eb8f390b47fc5bad0908d949c34a8a3c4c87978eb40a0f"
            ],
            "index": "pypi",
            "version": "==1.9.1"
        },
        "django-enumfields": {
            "hashes": [
                "sha256:6a69868afac1ce6153760fdcce74361dac7b74bdf0c5cf58c7456aa731cf2d4b"
            ],
            "index": "pypi",
            "version": "==0.10.1"
        },
        "django-environ": {
            "hashes": [
                "sha256:6c9d87660142608f63ec7d5ce5564c49b603ea8ff25da595fd6098f6dc82afde",
                "sha256:c57b3c11ec1f319d9474e3e5a79134f40174b17c7cc024bbb2fad84646b120c4"
            ],
            "index": "pypi",
            "version": "==0.4.5"
        },
        "django-extensions": {
            "hashes": [
                "sha256:3be3debf53c77ca795bdf713726c923aa3c3f895e1a42e2e31a68c1a562346a4",
                "sha256:94bfac99eb262c5ac27e53eda96925e2e53fe0b331af7dde37012d07639a649c"
            ],
            "index": "pypi",
            "version": "==2.0.7"
        },
        "django-fullclean": {
            "git": "https://github.com/riconnon/django-fullclean.git",
            "ref": "0.0.4+whitelist"
        },
        "django-nested-admin": {
            "hashes": [
                "sha256:512850d6fc30bdc5c8f35b7faf5f94482fa4f0bda365eb1aaa35c2e52caf1851",
                "sha256:cbd451560ca95be87eeee3ec04fcbfca95185596620bd9e3cc5d027075efd43c"
            ],
            "index": "pypi",
            "version": "==3.0.21"
        },
        "django-sendfile": {
            "hashes": [
                "sha256:f3065a55e602d002af327fe785449ff0a619b6f46ad2cb84730ccb49b31a73ca"
            ],
            "index": "pypi",
            "version": "==0.3.11"
        },
        "django-solo": {
            "hashes": [
                "sha256:b1206b9a9411b19a4354f7d7d245909a9ea7e9cd566b594363b5adce7dc13e5d"
            ],
            "index": "pypi",
            "version": "==1.1.3"
        },
        "django-sortedm2m": {
            "hashes": [
                "sha256:52942b5295efcf252b6bbff58be70365d9f5d59d2e6d0f1bf9d9f2d0dbef4814"
            ],
            "index": "pypi",
            "version": "==1.5.0"
        },
        "django-tenants": {
            "git": "https://github.com/tomturner/django-tenants.git",
            "ref": "0a5ff14478e44f55ea566d020e0252bb6ca5ac24"
        },
        "django-url-tools-py3": {
            "hashes": [
                "sha256:a475f80d65401e455620ee3515538d0de2de481e582fbd723f5b933034815149"
            ],
            "index": "pypi",
            "version": "==0.2.0"
        },
        "django-uwsgi": {
            "hashes": [
                "sha256:5c8c97f7d3a1f637a7abda05ca00867448a3551bff9729064d703fd0c1d4cdbf"
            ],
            "index": "pypi",
            "version": "==0.2.1"
        },
        "factory-boy": {
            "hashes": [
                "sha256:6f25cc4761ac109efd503f096e2ad99421b1159f01a29dbb917359dcd68e08ca",
                "sha256:d552cb872b310ae78bd7429bf318e42e1e903b1a109e899a523293dfa762ea4f"
            ],
            "index": "pypi",
            "version": "==2.11.1"
        },
        "faker": {
            "hashes": [
                "sha256:04645d946256b835c675c1cef7c03817a164b0c4e452018fd50b212ddff08c22",
                "sha256:fe48f35aa3443bc5655b0782d3a2f594bf4882d0e2a947b80207a60494d32907"
            ],
            "version": "==0.8.16"
        },
        "freezegun": {
            "hashes": [
                "sha256:703caac155dcaad61f78de4cb0666dca778d854dfb90b3699930adee0559a622",
                "sha256:94c59d69bb99c9ec3ca5a3adb41930d3ea09d2a9756c23a02d89fa75646e78dd"
            ],
            "index": "pypi",
            "version": "==0.3.10"
        },
        "lupa": {
            "hashes": [
                "sha256:08e21b44f81c4853cd35e4c720f56e3ab98eebbc3f15d737e0ff49c0f198985f",
                "sha256:0ca1ad5174640d6927033af7459df1d407484f799590ed13d29e274efa539f92",
                "sha256:0d8f15bb46f82f28c4e9c8f74be4de4237e8ece1b2302a5d00dc50c95b52ed61",
                "sha256:19f0ecf2c9a6102db7e882d1154053e967007f6fac4f399790c090388bc420ee",
                "sha256:1e0c47c8203f6c78bf5ab3c9b1ee07a7131a218376e329682d4e452418f57c16",
                "sha256:2d2f2af75c0ad260d7410544b08e33f37b0b5357756e81d68119fe1f7ae2e90e",
                "sha256:2d69bfd31f985204866db9af10aad072e7967bc5c1aeb260330a326c1b31f133",
                "sha256:5badd2f13e85af577f8c1082a7a270d15f7959cebecb32cf05ff49a55b8811ce",
                "sha256:91081b05fec0a10fe77329c854fc6a79d042036b305ce62d46be2cd8133eb59c",
                "sha256:a10d932ecc4caddbcc2fdac9de8db01e67f23121d432f806d9d626149634e5a0",
                "sha256:a56a3540e1cf06c415d0f8f93afa2060ffb7ef2cebfde75f30e6a151591fdd96",
                "sha256:b438cda97c1a0579816eb75fe83aca9b9a63645ca2f43082821fd912311866fe",
                "sha256:b916fef92178fa29cb0752d078b4a515ad5e88b01e90b97ce6c3002d36016c70",
                "sha256:db4a96b2f40558787ddf13a6b2008b5d3157f44470afcaf1491ad24ce4b4d10d",
                "sha256:ded7aa0b9576b50dc8103a0a834222e80e16b1d9987c95dbe6a77bcf2b6b27d8",
                "sha256:f18fd3b96c68a27ff19d2ca3c01c89928b081f37f62bead841fdcb13fdf23ed4",
                "sha256:fb085b687d74103a05f54cbec25dc1d6c4b101188cbe42859b666794d2c26a67"
            ],
            "index": "pypi",
            "version": "==1.6"
        },
        "parameterized": {
            "hashes": [
                "sha256:caf58e717097735de0d7e15386a46ffa5ce25bb6a13a43716a8854a8d34841e2",
                "sha256:cf5fa4f295dfb823cebdb27a00566113f2fbb71c7d5ca7b7a1019fd20c8a0811"
            ],
            "index": "pypi",
            "version": "==0.6.1"
        },
        "psycopg2": {
            "hashes": [
                "sha256:0f4c784e1b5a320efb434c66a50b8dd7e30a7dc047e8f45c0a8d2694bfe72781",
                "sha256:0fdbaa32c9eb09ef09d425dc154628fca6fa69d2f7c1a33f889abb7e0efb3909",
                "sha256:11fbf688d5c953c0a5ba625cc42dea9aeb2321942c7c5ed9341a68f865dc8cb1",
                "sha256:19eaac4eb25ab078bd0f28304a0cb08702d120caadfe76bb1e6846ed1f68635e",
                "sha256:3232ec1a3bf4dba97fbf9b03ce12e4b6c1d01ea3c85773903a67ced725728232",
                "sha256:36f8f9c216fcca048006f6dd60e4d3e6f406afde26cfb99e063f137070139eaf",
                "sha256:59c1a0e4f9abe970062ed35d0720935197800a7ef7a62b3a9e3a70588d9ca40b",
                "sha256:6506c5ff88750948c28d41852c09c5d2a49f51f28c6d90cbf1b6808e18c64e88",
                "sha256:6bc3e68ee16f571681b8c0b6d5c0a77bef3c589012352b3f0cf5520e674e9d01",
                "sha256:6dbbd7aabbc861eec6b910522534894d9dbb507d5819bc982032c3ea2e974f51",
                "sha256:6e737915de826650d1a5f7ff4ac6cf888a26f021a647390ca7bafdba0e85462b",
                "sha256:6ed9b2cfe85abc720e8943c1808eeffd41daa73e18b7c1e1a228b0b91f768ccc",
                "sha256:711ec617ba453fdfc66616db2520db3a6d9a891e3bf62ef9aba4c95bb4e61230",
                "sha256:86b52e146da13c896e50c5a3341a9448151f1092b1a4153e425d1e8b62fec508",
                "sha256:985c06c2a0f227131733ae58d6a541a5bc8b665e7305494782bebdb74202b793",
                "sha256:aa3cd07f7f7e3183b63d48300666f920828a9dbd7d7ec53d450df2c4953687a9",
                "sha256:b1964ed645ef8317806d615d9ff006c0dadc09dfc54b99ae67f9ba7a1ec9d5d2",
                "sha256:b2abbff9e4141484bb89b96eb8eae186d77bc6d5ffbec6b01783ee5c3c467351",
                "sha256:cc33c3a90492e21713260095f02b12bee02b8d1f2c03a221d763ce04fa90e2e9",
                "sha256:d7de3bf0986d777807611c36e809b77a13bf1888f5c8db0ebf24b47a52d10726",
                "sha256:db5e3c52576cc5b93a959a03ccc3b02cb8f0af1fbbdc80645f7a215f0b864f3a",
                "sha256:e168aa795ffbb11379c942cf95bf813c7db9aa55538eb61de8c6815e092416f5",
                "sha256:e9ca911f8e2d3117e5241d5fa9aaa991cb22fb0792627eeada47425d706b5ec8",
                "sha256:eccf962d41ca46e6326b97c8fe0a6687b58dfc1a5f6540ed071ff1474cea749e",
                "sha256:efa19deae6b9e504a74347fe5e25c2cb9343766c489c2ae921b05f37338b18d1",
                "sha256:f4b0460a21f784abe17b496f66e74157a6c36116fa86da8bf6aa028b9e8ad5fe",
                "sha256:f93d508ca64d924d478fb11e272e09524698f0c581d9032e68958cfbdd41faef"
            ],
            "index": "pypi",
            "version": "==2.7.5"
        },
        "pygments": {
            "hashes": [
                "sha256:78f3f434bcc5d6ee09020f92ba487f95ba50f1e3ef83ae96b9d5ffa1bab25c5d",
                "sha256:dbae1046def0efb574852fab9e90209b23f556367b5a320c0bcb871c77c3e8cc"
            ],
            "version": "==2.2.0"
        },
        "python-dateutil": {
            "hashes": [
                "sha256:1adb80e7a782c12e52ef9a8182bebeb73f1d7e24e374397af06fb4956c8dc5c0",
                "sha256:e27001de32f627c22380a688bcc43ce83504a7bc5da472209b4c70f02829f0b8"
            ],
            "version": "==2.7.3"
        },
        "python-monkey-business": {
            "hashes": [
                "sha256:6d4cf47f011945db838ccf04643acd49b82f7ad6ab7ecba4c8165385687a828a",
                "sha256:9976522989766f00b2aaa24ec96eacb91a6de7b7001d1452079323b071988e0e"
            ],
            "version": "==1.0.0"
        },
        "pytz": {
            "hashes": [
                "sha256:a061aa0a9e06881eb8b3b2b43f05b9439d6583c206d0a6c340ff72a7b6669053",
                "sha256:ffb9ef1de172603304d9d2819af6f5ece76f2e85ec10692a524dd876e72bf277"
            ],
            "version": "==2018.5"
        },
        "pyyaml": {
            "hashes": [
                "sha256:0c507b7f74b3d2dd4d1322ec8a94794927305ab4cebbe89cc47fe5e81541e6e8",
                "sha256:16b20e970597e051997d90dc2cddc713a2876c47e3d92d59ee198700c5427736",
                "sha256:3262c96a1ca437e7e4763e2843746588a965426550f3797a79fca9c6199c431f",
                "sha256:326420cbb492172dec84b0f65c80942de6cedb5233c413dd824483989c000608",
                "sha256:4474f8ea030b5127225b8894d626bb66c01cda098d47a2b0d3429b6700af9fd8",
                "sha256:592766c6303207a20efc445587778322d7f73b161bd994f227adaa341ba212ab",
                "sha256:5ac82e411044fb129bae5cfbeb3ba626acb2af31a8d17d175004b70862a741a7",
                "sha256:5f84523c076ad14ff5e6c037fe1c89a7f73a3e04cf0377cb4d017014976433f3",
                "sha256:827dc04b8fa7d07c44de11fabbc888e627fa8293b695e0f99cb544fdfa1bf0d1",
                "sha256:b4c423ab23291d3945ac61346feeb9a0dc4184999ede5e7c43e1ffb975130ae6",
                "sha256:bc6bced57f826ca7cb5125a10b23fd0f2fff3b7c4701d64c439a300ce665fff8",
                "sha256:c01b880ec30b5a6e6aa67b09a2fe3fb30473008c85cd6a67359a1b15ed6d83a4",
                "sha256:ca233c64c6e40eaa6c66ef97058cdc80e8d0157a443655baa1b2966e812807ca",
                "sha256:e863072cdf4c72eebf179342c94e6989c67185842d9997960b3e69290b2fa269"
            ],
            "index": "pypi",
            "version": "==3.12"
        },
        "raven": {
            "hashes": [
                "sha256:3fd787d19ebb49919268f06f19310e8112d619ef364f7989246fc8753d469888",
                "sha256:95f44f3ea2c1b176d5450df4becdb96c15bf2632888f9ab193e9dd22300ce46a"
            ],
            "index": "pypi",
            "version": "==6.9.0"
        },
        "rules": {
            "hashes": [
                "sha256:89150f94a3339dc4f8aa9da6bf3b5ee2dd9ac17666982b8ca8ea9a551cb83b50"
            ],
            "index": "pypi",
            "version": "==1.3"
        },
        "six": {
            "hashes": [
                "sha256:70e8a77beed4562e7f14fe23a786b54f6296e34344c23bc42f07b15018ff98e9",
                "sha256:832dc0e10feb1aa2c68dcc57dbb658f1c7e65b9b61af69048abc87a2db00a0eb"
            ],
            "version": "==1.11.0"
        },
        "sqlparse": {
            "hashes": [
                "sha256:ce028444cfab83be538752a2ffdb56bc417b7784ff35bb9a3062413717807dec",
                "sha256:d9cf190f51cbb26da0412247dfe4fb5f4098edb73db84e02f9fc21fdca31fed4"
            ],
            "version": "==0.2.4"
        },
        "text-unidecode": {
            "hashes": [
                "sha256:5a1375bb2ba7968740508ae38d92e1f889a0832913cb1c447d5e2046061a396d",
                "sha256:801e38bd550b943563660a91de8d4b6fa5df60a542be9093f7abf819f86050cc"
            ],
            "version": "==1.2"
        },
        "uwsgi": {
            "hashes": [
                "sha256:3dc2e9b48db92b67bfec1badec0d3fdcc0771316486c5efa3217569da3528bf2"
            ],
            "index": "pypi",
            "version": "==2.0.17"
        },
        "validators": {
            "hashes": [
                "sha256:172ac45f7d1944ce4beca3c5c53ca7c83e9759e39fd3fedc1cf28e2130268706"
            ],
            "index": "pypi",
            "version": "==0.12.2"
        },
        "wait": {
            "hashes": [
                "sha256:0eac805979a62f1c12a325d0f99c1563ee0773be1ced2017b308629d27cc7d70"
            ],
            "index": "pypi",
            "version": "==0.0.3"
        }
    },
    "develop": {
        "autopep8": {
            "hashes": [
                "sha256:2284d4ae2052fedb9f466c09728e30d2e231cfded5ffd7b1a20c34123fdc4ba4"
            ],
            "version": "==1.3.5"
        },
        "backcall": {
            "hashes": [
                "sha256:38ecd85be2c1e78f77fd91700c76e14667dc21e2713b63876c0eb901196e01e4",
                "sha256:bbbf4b1e5cd2bdb08f915895b51081c041bac22394fdfcfdfbe9f14b77c08bf2"
            ],
            "version": "==0.1.0"
        },
        "certifi": {
            "hashes": [
                "sha256:13e698f54293db9f89122b0581843a782ad0934a4fe0172d2a980ba77fc61bb7",
                "sha256:9fa520c1bacfb634fa7af20a76bcbd3d5fb390481724c597da32c719a7dca4b0"
            ],
            "version": "==2018.4.16"
        },
        "chardet": {
            "hashes": [
                "sha256:84ab92ed1c4d4f16916e05906b6b75a6c0fb5db821cc65e70cbd64a3e2a5eaae",
                "sha256:fc323ffcaeaed0e0a02bf4d117757b98aed530d9ed4531e3e15460124c106691"
            ],
            "version": "==3.0.4"
        },
        "decorator": {
            "hashes": [
                "sha256:2c51dff8ef3c447388fe5e4453d24a2bf128d3a4c32af3fabef1f01c6851ab82",
                "sha256:c39efa13fbdeb4506c476c9b3babf6a718da943dab7811c206005a4a956c080c"
            ],
            "version": "==4.3.0"
        },
        "django": {
            "hashes": [
                "sha256:97886b8a13bbc33bfeba2ff133035d3eca014e2309dff2b6da0bdfc0b8656613",
                "sha256:e900b73beee8977c7b887d90c6c57d68af10066b9dac898e1eaf0f82313de334"
            ],
            "index": "pypi",
            "version": "==2.0.7"
        },
        "django-silk": {
            "hashes": [
                "sha256:633f356f08c10f8220987a9636f0e6c48d6c9a0bf57c090b204f03a2d7e23e32"
            ],
            "index": "pypi",
            "version": "==0.7.0"
        },
        "docopt": {
            "hashes": [
                "sha256:49b3a825280bd66b3aa83585ef59c4a8c82f2c8a522dbe754a8bc8d08c85c491"
            ],
            "version": "==0.6.2"
        },
        "idna": {
            "hashes": [
                "sha256:156a6814fb5ac1fc6850fb002e0852d56c0c8d2531923a51032d1b70760e186e",
                "sha256:684a38a6f903c1d71d6d5fac066b58d7768af4de2b832e426ec79c30daa94a16"
            ],
            "version": "==2.7"
        },
        "ipython": {
            "hashes": [
                "sha256:a0c96853549b246991046f32d19db7140f5b1a644cc31f0dc1edc86713b7676f",
                "sha256:eca537aa61592aca2fef4adea12af8e42f5c335004dfa80c78caf80e8b525e5c"
            ],
            "index": "pypi",
            "version": "==6.4.0"
        },
        "ipython-genutils": {
            "hashes": [
                "sha256:72dd37233799e619666c9f639a9da83c34013a73e8bbc79a7a6348d93c61fab8",
                "sha256:eb2e116e75ecef9d4d228fdc66af54269afa26ab4463042e33785b887c628ba8"
            ],
            "version": "==0.2.0"
        },
        "jedi": {
            "hashes": [
                "sha256:b409ed0f6913a701ed474a614a3bb46e6953639033e31f769ca7581da5bd1ec1",
                "sha256:c254b135fb39ad76e78d4d8f92765ebc9bf92cbc76f49e97ade1d5f5121e1f6f"
            ],
            "version": "==0.12.1"
        },
        "jinja2": {
            "hashes": [
                "sha256:74c935a1b8bb9a3947c50a54766a969d4846290e1e788ea44c1392163723c3bd",
                "sha256:f84be1bb0040caca4cea721fcbbbbd61f9be9464ca236387158b0feea01914a4"
            ],
            "version": "==2.10"
        },
        "markupsafe": {
            "hashes": [
                "sha256:a6be69091dac236ea9c6bc7d012beab42010fa914c459791d627dad4910eb665"
            ],
            "version": "==1.0"
        },
        "parso": {
            "hashes": [
                "sha256:8105449d86d858e53ce3e0044ede9dd3a395b1c9716c696af8aa3787158ab806",
                "sha256:d250235e52e8f9fc5a80cc2a5f804c9fefd886b2e67a2b1099cf085f403f8e33"
            ],
            "version": "==0.3.0"
        },
        "pexpect": {
            "hashes": [
                "sha256:2a8e88259839571d1251d278476f3eec5db26deb73a70be5ed5dc5435e418aba",
                "sha256:3fbd41d4caf27fa4a377bfd16fef87271099463e6fa73e92a52f92dfee5d425b"
            ],
            "markers": "sys_platform != 'win32'",
            "version": "==4.6.0"
        },
        "pickleshare": {
            "hashes": [
                "sha256:84a9257227dfdd6fe1b4be1319096c20eb85ff1e82c7932f36efccfe1b09737b",
                "sha256:c9a2541f25aeabc070f12f452e1f2a8eae2abd51e1cd19e8430402bdf4c1d8b5"
            ],
            "version": "==0.7.4"
        },
        "prompt-toolkit": {
            "hashes": [
                "sha256:1df952620eccb399c53ebb359cc7d9a8d3a9538cb34c5a1344bdbeb29fbcc381",
                "sha256:3f473ae040ddaa52b52f97f6b4a493cfa9f5920c255a12dc56a7d34397a398a4",
                "sha256:858588f1983ca497f1cf4ffde01d978a3ea02b01c8a26a8bbc5cd2e66d816917"
            ],
            "version": "==1.0.15"
        },
        "ptpython": {
            "hashes": [
                "sha256:55d7cfad50a096f5922c4fdf8cea068a7ec9257418064b437c617ff2f120f81a",
                "sha256:816da300f620fb88ba97c7962062c8c178d6693b1db19c184660156b1af91bdc",
                "sha256:a78b27a85c5dbe9d89376e7f3aa70a9d8fa15cb45ee5f73a3cc3963b9b528ac1"
            ],
            "index": "pypi",
            "version": "==0.41"
        },
        "ptyprocess": {
            "hashes": [
                "sha256:923f299cc5ad920c68f2bc0bc98b75b9f838b93b599941a6b63ddbc2476394c0",
                "sha256:d7cc528d76e76342423ca640335bd3633420dc1366f258cb31d05e865ef5ca1f"
            ],
            "version": "==0.6.0"
        },
        "pycodestyle": {
            "hashes": [
                "sha256:74abc4e221d393ea5ce1f129ea6903209940c1ecd29e002e8c6933c2b21026e0",
                "sha256:cbc619d09254895b0d12c2c691e237b2e91e9b2ecf5e84c26b35400f93dcfb83",
                "sha256:cbfca99bd594a10f674d0cd97a3d802a1fdef635d4361e1a2658de47ed261e3a"
            ],
            "version": "==2.4.0"
        },
        "pygments": {
            "hashes": [
                "sha256:78f3f434bcc5d6ee09020f92ba487f95ba50f1e3ef83ae96b9d5ffa1bab25c5d",
                "sha256:dbae1046def0efb574852fab9e90209b23f556367b5a320c0bcb871c77c3e8cc"
            ],
            "version": "==2.2.0"
        },
        "python-dateutil": {
            "hashes": [
                "sha256:1adb80e7a782c12e52ef9a8182bebeb73f1d7e24e374397af06fb4956c8dc5c0",
                "sha256:e27001de32f627c22380a688bcc43ce83504a7bc5da472209b4c70f02829f0b8"
            ],
            "version": "==2.7.3"
        },
        "pytz": {
            "hashes": [
                "sha256:a061aa0a9e06881eb8b3b2b43f05b9439d6583c206d0a6c340ff72a7b6669053",
                "sha256:ffb9ef1de172603304d9d2819af6f5ece76f2e85ec10692a524dd876e72bf277"
            ],
            "version": "==2018.5"
        },
        "requests": {
            "hashes": [
                "sha256:63b52e3c866428a224f97cab011de738c36aec0185aa91cfacd418b5d58911d1",
                "sha256:ec22d826a36ed72a7358ff3fe56cbd4ba69dd7a6718ffd450ff0e9df7a47ce6a"
            ],
            "version": "==2.19.1"
        },
        "simplegeneric": {
            "hashes": [
                "sha256:dc972e06094b9af5b855b3df4a646395e43d1c9d0d39ed345b7393560d0b9173"
            ],
            "version": "==0.8.1"
        },
        "six": {
            "hashes": [
                "sha256:70e8a77beed4562e7f14fe23a786b54f6296e34344c23bc42f07b15018ff98e9",
                "sha256:832dc0e10feb1aa2c68dcc57dbb658f1c7e65b9b61af69048abc87a2db00a0eb"
            ],
            "version": "==1.11.0"
        },
        "sqlparse": {
            "hashes": [
                "sha256:ce028444cfab83be538752a2ffdb56bc417b7784ff35bb9a3062413717807dec",
                "sha256:d9cf190f51cbb26da0412247dfe4fb5f4098edb73db84e02f9fc21fdca31fed4"
            ],
            "version": "==0.2.4"
        },
        "traitlets": {
            "hashes": [
                "sha256:9c4bd2d267b7153df9152698efb1050a5d84982d3384a37b2c1f7723ba3e7835",
                "sha256:c6cb5e6f57c5a9bdaa40fa71ce7b4af30298fbab9ece9815b5d995ab6217c7d9"
            ],
            "version": "==4.3.2"
        },
        "urllib3": {
            "hashes": [
                "sha256:a68ac5e15e76e7e5dd2b8f94007233e01effe3e50e8daddf69acfd81cb686baf",
                "sha256:b5725a0bd4ba422ab0e66e89e030c806576753ea3ee08554382c14e685d117b5"
            ],
            "version": "==1.23"
        },
        "wcwidth": {
            "hashes": [
                "sha256:3df37372226d6e63e1b1e1eda15c594bca98a22d33a23832a90998faa96bc65e",
                "sha256:f4ebe71925af7b40a864553f761ed559b43544f8f71746c2d756c7fe788ade7c"
            ],
            "version": "==0.1.7"
        }
    }
}<|MERGE_RESOLUTION|>--- conflicted
+++ resolved
@@ -1,11 +1,7 @@
 {
     "_meta": {
         "hash": {
-<<<<<<< HEAD
-            "sha256": "1ec89a690c55d0d89731a3e1ba316b97df8b361c18693eb42aaf8bd0a9845c01"
-=======
-            "sha256": "61da8bf3ec0ca27a6d4146de017a553e5f402c77b3aceeb0404cd13e7e3c63bc"
->>>>>>> 97fce643
+            "sha256": "2b782b6e071db0f59fddbf14cb75142a5e177b8b04287353337a07dd43b8678b"
         },
         "pipfile-spec": 6,
         "requires": {},
