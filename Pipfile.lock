--- conflicted
+++ resolved
@@ -1,11 +1,7 @@
 {
     "_meta": {
         "hash": {
-<<<<<<< HEAD
-            "sha256": "0b98c408061ca52ec712c12b5a71797db627796ba939d30f74592e93f863e3e9"
-=======
-            "sha256": "73b4f71b25ba506f581195cc7f12fe963e543393c7b96fab729a158e91da365b"
->>>>>>> 43c51a34
+            "sha256": "644f29056af3a79ebd259cd6d3c16b159ee70fa85f2fed5bc869e4926be7c63a"
         },
         "pipfile-spec": 6,
         "requires": {},
@@ -531,11 +527,11 @@
         },
         "sentry-sdk": {
             "hashes": [
-                "sha256:47ba3998599dc7e6fd36b221edb85c85306537c9f6d428eaf7fec868931e98a4",
-                "sha256:88f50a1112486d81e7145e9c29e4927ff83ffef5e2f7b1319aebd02b04e091b3"
-            ],
-            "index": "pypi",
-            "version": "==0.7.4"
+                "sha256:dc207c083604bae01761866b3145ca9dcf5a45f3de048c4da22eac88889d49e7",
+                "sha256:f94cca2eb41d29fd2bdbedaf9d9a262ab3b4660e5d648d9920fae262e240c368"
+            ],
+            "index": "pypi",
+            "version": "==0.7.6"
         },
         "six": {
             "hashes": [
