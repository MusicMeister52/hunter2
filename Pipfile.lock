{
    "_meta": {
        "hash": {
<<<<<<< HEAD
            "sha256": "23a743e0d63046c969ca0cb5b8a263a19bb8cc094b21963f2d53cefe6a2185be"
=======
            "sha256": "6b8dc12a494dbc1b59e2f6cfe9295b7659bc25a491380e51b5a0c23ca704ca53"
>>>>>>> 8439d652
        },
        "pipfile-spec": 6,
        "requires": {},
        "sources": [
            {
                "name": "pypi",
                "url": "https://pypi.python.org/simple",
                "verify_ssl": true
            }
        ]
    },
    "default": {
        "aioredis": {
            "hashes": [
                "sha256:84d62be729beb87118cf126c20b0e3f52d7a42bb7373dc5bcdd874f26f1f251a",
                "sha256:aee16aa5cb3f636cf8fa0e2b62d2f6abc90366e19b5c30e94a5471d834a55975"
            ],
            "version": "==1.2.0"
        },
        "asgiref": {
            "hashes": [
                "sha256:9b05dcd41a6a89ca8c6e7f7e4089c3f3e76b5af60aebb81ae6d455ad81989c97",
                "sha256:b21dc4c43d7aba5a844f4c48b8f49d56277bc34937fd9f9cb93ec97fde7e3082"
            ],
            "version": "==2.3.2"
        },
        "async-timeout": {
            "hashes": [
                "sha256:0c3c816a028d47f659d6ff5c745cb2acf1f966da1fe5c19c77a70282b25f4c5f",
                "sha256:4291ca197d287d274d0b6cb5d6f8f8f82d434ed288f962539ff18cc9012f9ea3"
            ],
            "version": "==3.0.1"
        },
        "attrs": {
            "hashes": [
                "sha256:10cbf6e27dbce8c30807caf056c8eb50917e0eaafe86347671b57254006c3e69",
                "sha256:ca4be454458f9dec299268d472aaa5a11f67a4ff70093396e1ceae9c76cf4bbb"
            ],
            "version": "==18.2.0"
        },
        "autobahn": {
            "hashes": [
                "sha256:598037a4064fc4bee4acf63e8c27f3d94c15bf37a5e51d560f03850eced79c6d",
                "sha256:aebbadb700c13792a2967c79002855d1153b9ec8f2949d169e908388699596ff"
            ],
            "version": "==19.1.1"
        },
        "automat": {
            "hashes": [
                "sha256:cbd78b83fa2d81fe2a4d23d258e1661dd7493c9a50ee2f1a5b2cac61c1793b0e",
                "sha256:fdccab66b68498af9ecfa1fa43693abe546014dd25cf28543cbe9d1334916a58"
            ],
            "version": "==0.7.0"
        },
        "blessings": {
            "hashes": [
                "sha256:98e5854d805f50a5b58ac2333411b0482516a8210f23f43308baeb58d77c157d",
                "sha256:b1fdd7e7a675295630f9ae71527a8ebc10bfefa236b3d6aa4932ee4462c17ba3",
                "sha256:caad5211e7ba5afe04367cdd4cfc68fa886e2e08f6f35e76b7387d2109ccea6e"
            ],
            "version": "==1.7"
        },
        "certifi": {
            "hashes": [
                "sha256:47f9c83ef4c0c621eaef743f133f09fa8a74a9b75f037e8624f83bd1b6626cb7",
                "sha256:993f830721089fef441cdfeb4b2c8c9df86f0c63239f06bd025a76a7daddb033"
            ],
            "version": "==2018.11.29"
        },
        "channels": {
            "hashes": [
<<<<<<< HEAD
                "sha256:48f97f1801e0a8da6d01430d16d4ed8bd460d4ec3130c66075fb94b12bb30a67",
                "sha256:67ba60cb04ea7ec39c4eb061fd8c37acf17495ff78b4ce40a5564fd1e75d699e"
            ],
            "index": "pypi",
            "version": "==2.1.5"
=======
                "sha256:5e91da393337c053028b210ea9280ef71589c6dfce5477577b57c9c0438f3f06",
                "sha256:e13ba874d854ac493ece329dcd9947e82357c15437ac1a90ed1040d0e5b87aad"
            ],
            "index": "pypi",
            "version": "==2.1.7"
>>>>>>> 8439d652
        },
        "channels-redis": {
            "hashes": [
                "sha256:3f84ebce1e20e339c099ac0ea336fdc6a599882eee4f2a01b394d766488c9d45",
                "sha256:9efc458d730a03b40ef1146427126711f848d2e1a9333ff929bd5f018b742d3b"
            ],
            "index": "pypi",
            "version": "==2.3.3"
        },
        "colour-runner": {
            "hashes": [
                "sha256:18227068941e455aec3dfe6c64e683bb0e53f56527529748994dc559b928c50d",
                "sha256:38b1ad31ffc34a517a8b8e39026b63f6cbe165852c30e0912dc18e0c2f9939f9"
            ],
            "index": "pypi",
            "version": "==0.1.1"
        },
        "constantly": {
            "hashes": [
                "sha256:586372eb92059873e29eba4f9dec8381541b4d3834660707faf8ba59146dfc35",
                "sha256:dd2fa9d6b1a51a83f0d7dd76293d734046aa176e384bf6e33b7e44880eb37c5d"
            ],
            "version": "==15.1.0"
        },
        "coverage": {
            "hashes": [
                "sha256:09e47c529ff77bf042ecfe858fb55c3e3eb97aac2c87f0349ab5a7efd6b3939f",
                "sha256:0a1f9b0eb3aa15c990c328535655847b3420231af299386cfe5efc98f9c250fe",
                "sha256:0cc941b37b8c2ececfed341444a456912e740ecf515d560de58b9a76562d966d",
                "sha256:10e8af18d1315de936d67775d3a814cc81d0747a1a0312d84e27ae5610e313b0",
                "sha256:1b4276550b86caa60606bd3572b52769860a81a70754a54acc8ba789ce74d607",
                "sha256:1e8a2627c48266c7b813975335cfdea58c706fe36f607c97d9392e61502dc79d",
                "sha256:2b224052bfd801beb7478b03e8a66f3f25ea56ea488922e98903914ac9ac930b",
                "sha256:447c450a093766744ab53bf1e7063ec82866f27bcb4f4c907da25ad293bba7e3",
                "sha256:46101fc20c6f6568561cdd15a54018bb42980954b79aa46da8ae6f008066a30e",
                "sha256:4710dc676bb4b779c4361b54eb308bc84d64a2fa3d78e5f7228921eccce5d815",
                "sha256:510986f9a280cd05189b42eee2b69fecdf5bf9651d4cd315ea21d24a964a3c36",
                "sha256:5535dda5739257effef56e49a1c51c71f1d37a6e5607bb25a5eee507c59580d1",
                "sha256:5a7524042014642b39b1fcae85fb37556c200e64ec90824ae9ecf7b667ccfc14",
                "sha256:5f55028169ef85e1fa8e4b8b1b91c0b3b0fa3297c4fb22990d46ff01d22c2d6c",
                "sha256:6694d5573e7790a0e8d3d177d7a416ca5f5c150742ee703f3c18df76260de794",
                "sha256:6831e1ac20ac52634da606b658b0b2712d26984999c9d93f0c6e59fe62ca741b",
                "sha256:77f0d9fa5e10d03aa4528436e33423bfa3718b86c646615f04616294c935f840",
                "sha256:828ad813c7cdc2e71dcf141912c685bfe4b548c0e6d9540db6418b807c345ddd",
                "sha256:85a06c61598b14b015d4df233d249cd5abfa61084ef5b9f64a48e997fd829a82",
                "sha256:8cb4febad0f0b26c6f62e1628f2053954ad2c555d67660f28dfb1b0496711952",
                "sha256:a5c58664b23b248b16b96253880b2868fb34358911400a7ba39d7f6399935389",
                "sha256:aaa0f296e503cda4bc07566f592cd7a28779d433f3a23c48082af425d6d5a78f",
                "sha256:ab235d9fe64833f12d1334d29b558aacedfbca2356dfb9691f2d0d38a8a7bfb4",
                "sha256:b3b0c8f660fae65eac74fbf003f3103769b90012ae7a460863010539bb7a80da",
                "sha256:bab8e6d510d2ea0f1d14f12642e3f35cefa47a9b2e4c7cea1852b52bc9c49647",
                "sha256:c45297bbdbc8bb79b02cf41417d63352b70bcb76f1bbb1ee7d47b3e89e42f95d",
                "sha256:d19bca47c8a01b92640c614a9147b081a1974f69168ecd494687c827109e8f42",
                "sha256:d64b4340a0c488a9e79b66ec9f9d77d02b99b772c8b8afd46c1294c1d39ca478",
                "sha256:da969da069a82bbb5300b59161d8d7c8d423bc4ccd3b410a9b4d8932aeefc14b",
                "sha256:ed02c7539705696ecb7dc9d476d861f3904a8d2b7e894bd418994920935d36bb",
                "sha256:ee5b8abc35b549012e03a7b1e86c09491457dba6c94112a2482b18589cc2bdb9"
            ],
            "index": "pypi",
            "version": "==4.5.2"
        },
        "daphne": {
            "hashes": [
                "sha256:07810599fb7df656192cf3deaaada078d876626e0d7243b7b80eca051921c1fc",
                "sha256:728dc952f8ddd65bab70a4f424a437233c70ddf3593acee833ed5e430196dca8"
            ],
            "version": "==2.2.5"
        },
        "decorator": {
            "hashes": [
                "sha256:33cd704aea07b4c28b3eb2c97d288a06918275dac0ecebdaf1bc8a48d98adb9e",
                "sha256:cabb249f4710888a2fc0e13e9a16c343d932033718ff62e1e9bc93a9d3a9122b"
            ],
            "version": "==4.3.2"
        },
        "defusedxml": {
            "hashes": [
                "sha256:24d7f2f94f7f3cb6061acb215685e5125fbcdc40a857eff9de22518820b0a4f4",
                "sha256:702a91ade2968a82beb0db1e0766a6a273f33d4616a6ce8cde475d8e09853b20"
            ],
            "version": "==0.5.0"
        },
        "django": {
            "hashes": [
                "sha256:a32c22af23634e1d11425574dce756098e015a165be02e4690179889b207c7a8",
                "sha256:d6393918da830530a9516bbbcbf7f1214c3d733738779f06b0f649f49cc698c3"
            ],
            "index": "pypi",
            "version": "==2.1.5"
        },
        "django-allauth": {
            "git": "https://github.com/riconnon/django-allauth.git",
            "ref": "9c4409e467d381702cf090177c1391d60df43f85"
        },
        "django-analytical": {
            "hashes": [
                "sha256:0871db04aa8c864b0b44c98b462d2b8682ba9c31ab89f50d54a5ddfdc3ff6223",
                "sha256:bbe09b15cf22d7d4ab4cd0a5cc454aa912f08691d86886a0652081b9fd7a1ff0",
                "sha256:d9e475567fc021ed9e3bd1fa77db11a14b12c85fbc5b56121897b0fa571e6ed6"
            ],
            "index": "pypi",
            "version": "==2.5.0"
        },
        "django-autocomplete-light": {
            "hashes": [
                "sha256:996cc62519a6e2e9cd1c26e57ddc5f14541209a93e62e83d7b3df3ba65c1f458"
            ],
            "index": "pypi",
            "version": "==3.3.2"
        },
        "django-bootstrap4": {
            "hashes": [
                "sha256:32ffee49c4c8ca7df543aac8733a5d45ad304078f920a0167819525bd33a955a"
            ],
            "index": "pypi",
            "version": "==0.0.7"
        },
        "django-debug-toolbar": {
            "hashes": [
                "sha256:89d75b60c65db363fb24688d977e5fbf0e73386c67acf562d278402a10fc3736",
                "sha256:c2b0134119a624f4ac9398b44f8e28a01c7686ac350a12a74793f3dd57a9eea0"
            ],
            "index": "pypi",
            "version": "==1.11"
        },
        "django-enumfields": {
            "hashes": [
                "sha256:5b0e2dd5973337717ca6bd5a7d9e167e6ae01203c160d4761b88837c4678f219"
            ],
            "index": "pypi",
            "version": "==1.0.0"
        },
        "django-environ": {
            "hashes": [
                "sha256:6c9d87660142608f63ec7d5ce5564c49b603ea8ff25da595fd6098f6dc82afde",
                "sha256:c57b3c11ec1f319d9474e3e5a79134f40174b17c7cc024bbb2fad84646b120c4"
            ],
            "index": "pypi",
            "version": "==0.4.5"
        },
        "django-extensions": {
            "hashes": [
                "sha256:6fcedb2ea660c9dbf9ac59441721ffdd4ab5b753fbd6159c3e28f391a65bab46",
                "sha256:a607459e5fa8c579a672131b63366fa52fab80adb2a862d362f5fb48cd2d2cac"
            ],
            "index": "pypi",
            "version": "==2.1.5"
        },
        "django-fullclean": {
            "git": "https://github.com/riconnon/django-fullclean.git",
            "ref": "a789c23ff13c52dc061b08c9215e57c909260b24"
        },
        "django-nested-admin": {
            "hashes": [
                "sha256:68842c65ad73ae9dd50a806cdc6035286e6a73563814d88b024c738d7bd3a40f",
                "sha256:754a7f458c1238cd11ebc29db57aa4ccfae765b1a025a8a8482e6be2d9d8368c"
            ],
            "index": "pypi",
            "version": "==3.1.3"
        },
        "django-prometheus": {
            "hashes": [
                "sha256:571d89a13e2547e1c3d19901f155bde8e101323fbcb0439363d670bc61c8c541",
                "sha256:e8da2eb91cb20cfe0b8130305d34f3503766b7a08a244ce1031c36136beeb7a5"
            ],
            "index": "pypi",
            "version": "==1.0.15"
        },
        "django-sendfile": {
            "hashes": [
                "sha256:f3065a55e602d002af327fe785449ff0a619b6f46ad2cb84730ccb49b31a73ca"
            ],
            "index": "pypi",
            "version": "==0.3.11"
        },
        "django-solo": {
            "hashes": [
                "sha256:b1206b9a9411b19a4354f7d7d245909a9ea7e9cd566b594363b5adce7dc13e5d"
            ],
            "index": "pypi",
            "version": "==1.1.3"
        },
        "django-sortedm2m": {
            "hashes": [
                "sha256:52942b5295efcf252b6bbff58be70365d9f5d59d2e6d0f1bf9d9f2d0dbef4814"
            ],
            "index": "pypi",
            "version": "==1.5.0"
        },
        "django-sortedm2m-filter-horizontal-widget": {
            "hashes": [
                "sha256:ca8425e05a87bffac5b4e64adfb2cee91c96e074d66fe28ab263ad21f4687269"
            ],
            "index": "pypi",
            "version": "==1.3.2"
        },
        "django-tenants": {
            "git": "https://github.com/tomturner/django-tenants.git",
            "ref": "0a5ff14478e44f55ea566d020e0252bb6ca5ac24"
        },
        "django-url-tools-py3": {
            "hashes": [
                "sha256:a475f80d65401e455620ee3515538d0de2de481e582fbd723f5b933034815149"
            ],
            "index": "pypi",
            "version": "==0.2.0"
        },
        "django-webpack-loader": {
            "hashes": [
                "sha256:60bab6b9a037a5346fad12d2a70a6bc046afb33154cf75ed640b93d3ebd5f520",
                "sha256:970b968c2a8975fb7eff56a3bab5d0d90d396740852d1e0c50c5cfe2b824199a"
            ],
            "index": "pypi",
            "version": "==0.6.0"
        },
        "factory-boy": {
            "hashes": [
                "sha256:6f25cc4761ac109efd503f096e2ad99421b1159f01a29dbb917359dcd68e08ca",
                "sha256:d552cb872b310ae78bd7429bf318e42e1e903b1a109e899a523293dfa762ea4f"
            ],
            "index": "pypi",
            "version": "==2.11.1"
        },
        "faker": {
            "git": "https://github.com/joke2k/faker.git",
            "ref": "3e9ab81a55361de0f218f21755ba2f6511b18596"
        },
        "freezegun": {
            "hashes": [
                "sha256:6cb82b276f83f2acce67f121dc2656f4df26c71e32238334eb071170b892a278",
                "sha256:e839b43bfbe8158b4d62bb97e6313d39f3586daf48e1314fb1083d2ef17700da"
            ],
            "index": "pypi",
            "version": "==0.3.11"
        },
        "hiredis": {
            "hashes": [
                "sha256:0124911115f2cb7deb4f8e221e109a53d3d718174b238a2c5e2162175a3929a5",
                "sha256:0656658d0448c2c82c4890ae933c2c2e51196101d3d06fc19cc92e062410c2fd",
                "sha256:09d284619f7142ddd7a4ffa94c12a0445e834737f4ce8739a737f2b1ca0f6142",
                "sha256:12299b7026e5dc22ed0ff603375c1bf583cf59adbb0e4d062df434e9140d72dd",
                "sha256:12fc6210f8dc3e9c8ce4b95e8f5db404b838dbdeb25bca41e33497de6d89334f",
                "sha256:197febe5e63c77f4ad19b36e15ed33152064dc606c8b7413c7a0ca3fd04672cc",
                "sha256:20e48289fbffb59a5ac7cc677fc02c2726c1da22488e5f7636b9feb9afde199f",
                "sha256:26bed296b92b88db02afe214aa1fefad7f9e8ba88a5a7c0e355b55c4b168d212",
                "sha256:321b19d2a21fd576111032fe7694d317de2c11b265ef775f2e3f22734a6b94c8",
                "sha256:32d5f2c461250f5fc7ccef647682651b1d9f69443f16c213d7fa5e183222b233",
                "sha256:36bfcc86715d109a5ef6edefd52b893de97d555cb5cb0e9cab83eb9665942ccc",
                "sha256:438ddfd1484e98110959dc4648c0ba22c3307c9c0ae7e2a856755067f9ce9cef",
                "sha256:66f17c1633b2fb967bf4165f7b3d369a1bdfe3537d3646cf9a7c208506c96c49",
                "sha256:94ab0fa3ac93ab36a5400c474439881d182b43fd38a2766d984470c57931ae88",
                "sha256:955f12da861f2608c181049f623bbb52851769e10639c4919cc586395b89813f",
                "sha256:b1fd831f96ce0f715e9356574f5184b840b59eb8901fc5f9124fedbe84ad2a59",
                "sha256:b3813c641494fca2eda66c32a2117816472a5a39b12f59f7887c6d17bdb8c77e",
                "sha256:bbc3ee8663024c82a1226a0d56ad882f42a2fd8c2999bf52d27bdd25f1320f4b",
                "sha256:bd12c2774b574f5b209196e25b03b5d62c7919bf69046bc7b955ebe84e0ec1fe",
                "sha256:c54d2b3d7a2206df35f3c1140ac20ca6faf7819ff92ea5be8bf4d1cbdb433216",
                "sha256:c7b0bcaf2353a2ad387dd8b5e1b5f55991adc3a7713ac3345a4ef0de58276690",
                "sha256:c9319a1503efb3b5a4ec13b2f8fae2c23610a645e999cb8954d330f0610b0f6d",
                "sha256:cbe5c0273224babe2ec77058643312d07aa5e8fed08901b3f7bccaa744c5728e",
                "sha256:cc884ea50185009d794b31314a144110efc76b71beb0a5827a8bff970ae6d248",
                "sha256:d1e2e751327781ad81df5a5a29d7c7b19ee0ebfbeddf037fd8df19ec1c06e18b",
                "sha256:d2ef58cece6cae4b354411df498350d836f10b814c8a890df0d8079aff30c518",
                "sha256:e97c953f08729900a5e740f1760305434d62db9f281ac351108d6c4b5bf51795",
                "sha256:fcdf2e10f56113e1cb4326dbca7bf7edbfdbd246cd6d7ec088688e5439129e2c"
            ],
            "version": "==1.0.0"
        },
        "hyperlink": {
            "hashes": [
                "sha256:98da4218a56b448c7ec7d2655cb339af1f7d751cf541469bb4fc28c4a4245b34",
                "sha256:f01b4ff744f14bc5d0a22a6b9f1525ab7d6312cb0ff967f59414bbac52f0a306"
            ],
            "version": "==18.0.0"
        },
        "idna": {
            "hashes": [
                "sha256:c357b3f628cf53ae2c4c05627ecc484553142ca23264e593d327bcde5e9c3407",
                "sha256:ea8b7f6188e6fa117537c3df7da9fc686d485087abf6ac197f9c46432f7e4a3c"
            ],
            "version": "==2.8"
        },
        "incremental": {
            "hashes": [
                "sha256:717e12246dddf231a349175f48d74d93e2897244939173b01974ab6661406b9f",
                "sha256:7b751696aaf36eebfab537e458929e194460051ccad279c72b755a167eebd4b3"
            ],
            "version": "==17.5.0"
        },
        "lupa": {
            "hashes": [
                "sha256:0b9927c692b8b589299c06e6d4bdf043fddc3501575fbfaeb36d4c69de8ba9e9",
                "sha256:0bf388951c39df0c693bd695f32fcba8920017cfa5d9be735ad05a93bb6a3de0",
                "sha256:1375633838b213a226cc83bd85ad20e73ab938bf267d150edff3efd1187fd382",
                "sha256:2d82c9bc81cd90ce20339e4994386ed133c0f0ab67b1a0fa705d713a438ba396",
                "sha256:4177f11859568f221c0bcc5fcfa7559f2b61ccaf5176bf30170dc8569dcdb357",
                "sha256:5269368cc332c24096e217d9cd13be5b400a58b3dc253a13fc34e6df6451d5e5",
                "sha256:68baefd0530645fb908ca46fd8a760a20d35ef40ca8a59ecccc73de08004a78a",
                "sha256:68ce5e79b000e58fc3771595e2010e4b1d40343c95a5a3917066ed38e3b93962",
                "sha256:7a76a57c8d700179fe7233d1fb1f00d812684a798542e3455e35a72577a789bc",
                "sha256:81e517ffce4b357b345c3d075d55c8b013388d419cec2149063679964aac365f",
                "sha256:88e96e12ed29e7843cfe8acfecc61c0ee334377bb7942ec52fea5f1f535fe6b5",
                "sha256:8fb45410bcb7c92ca194d28005e6eb7a4f50ded0455e02c286e2ed438d7860f8",
                "sha256:a7da2ec0caa1f90c56b95cce98a256fcf305bd0929f068914979f7ac97cc983d",
                "sha256:ab1e5acca6e500797bd702817d8316e60c47847c1da1cf24722115488ee632a3",
                "sha256:b013f21ac32a6a4cd023e3384545c42d487bee79727aa426976cb4cce575255b",
                "sha256:bc82131cf5011599cce8f9335bc271758c8504e298298b5ed8693af2ea86de8d",
                "sha256:be8dddb09b41b21c71479c98aa42a2421c15a3f3dda13b8225261e78cc0e9351",
                "sha256:d9010c8c7846581b21fa929a209bbe3bdf932f1c6d41ab01b80917ce7e882f69",
                "sha256:dad4d608a0dbf74514eb47ed98b5ca41ffc47a68ebe17e15cea162482a406f2a",
                "sha256:dc55bfe188861a5e1bc0c12ad80947a46e59c9c34f4b3d4cac4106b6527c1375",
                "sha256:e69b61115552f0a9dfe58a405e27cdc17d0e92f87ffb819403427bd7ab4a86d4",
                "sha256:f55781c9ab8fab77aa438481067a72da0b04849e2790a4e80d3c9bc77d7f8e53",
                "sha256:f97614b4a10595a9aea0320b9c443590dd369128090f12ae4b488ea48cd94212"
            ],
            "index": "pypi",
            "version": "==1.8"
        },
        "msgpack": {
            "hashes": [
                "sha256:26cb40116111c232bc235ce131cc3b4e76549088cb154e66a2eb8ff6fcc907ec",
                "sha256:300fd3f2c664a3bf473d6a952f843b4a71454f4c592ed7e74a36b205c1782d28",
                "sha256:3129c355342853007de4a2a86e75eab966119733eb15748819b6554363d4e85c",
                "sha256:31f6d645ee5a97d59d3263fab9e6be76f69fa131cddc0d94091a3c8aca30d67a",
                "sha256:3ce7ef7ee2546c3903ca8c934d09250531b80c6127e6478781ae31ed835aac4c",
                "sha256:4008c72f5ef2b7936447dcb83db41d97e9791c83221be13d5e19db0796df1972",
                "sha256:62bd8e43d204580308d477a157b78d3fee2fb4c15d32578108dc5d89866036c8",
                "sha256:70cebfe08fb32f83051971264466eadf183101e335d8107b80002e632f425511",
                "sha256:72cb7cf85e9df5251abd7b61a1af1fb77add15f40fa7328e924a9c0b6bc7a533",
                "sha256:7c55649965c35eb32c499d17dadfb8f53358b961582846e1bc06f66b9bccc556",
                "sha256:86b963a5de11336ec26bc4f839327673c9796b398b9f1fe6bb6150c2a5d00f0f",
                "sha256:8c73c9bcdfb526247c5e4f4f6cf581b9bb86b388df82cfcaffde0a6e7bf3b43a",
                "sha256:8e68c76c6aff4849089962d25346d6784d38e02baa23ffa513cf46be72e3a540",
                "sha256:97ac6b867a8f63debc64f44efdc695109d541ecc361ee2dce2c8884ab37360a1",
                "sha256:9d4f546af72aa001241d74a79caec278bcc007b4bcde4099994732e98012c858",
                "sha256:a28e69fe5468c9f5251c7e4e7232286d71b7dfadc74f312006ebe984433e9746",
                "sha256:fd509d4aa95404ce8d86b4e32ce66d5d706fd6646c205e1c2a715d87078683a2"
            ],
            "version": "==0.6.1"
        },
        "parameterized": {
            "hashes": [
                "sha256:020343a281efcfe9b71b9028a91817f981202c14d72104b5a2fbe401dee25a18",
                "sha256:d8c8837fb677ed2d5a93b9e2308ce0da3aeb58cf513120d501e0b7af14da78d5"
            ],
            "index": "pypi",
            "version": "==0.7.0"
        },
        "prometheus-client": {
            "hashes": [
                "sha256:e8c11ff5ca53de6c3d91e1510500611cafd1d247a937ec6c588a0a7cc3bef93c"
            ],
            "version": "==0.5.0"
        },
        "psycopg2": {
            "hashes": [
                "sha256:02445ebbb3a11a3fe8202c413d5e6faf38bb75b4e336203ee144ca2c46529f94",
                "sha256:0e9873e60f98f0c52339abf8f0339d1e22bfe5aae0bcf7aabd40c055175035ec",
                "sha256:1148a5eb29073280bf9057c7fc45468592c1bb75a28f6df1591adb93c8cb63d0",
                "sha256:259a8324e109d4922b0fcd046e223e289830e2568d6f4132a3702439e5fd532b",
                "sha256:28dffa9ed4595429e61bacac41d3f9671bb613d1442ff43bcbec63d4f73ed5e8",
                "sha256:314a74302d4737a3865d40ea50e430ce1543c921ba10f39d562e807cfe2edf2a",
                "sha256:36b60201b6d215d7658a71493fdf6bd5e60ad9a0cffed39906627ff9f4f3afd3",
                "sha256:3f9d532bce54c4234161176ff3b8688ff337575ca441ea27597e112dfcd0ee0c",
                "sha256:5d222983847b40af989ad96c07fc3f07e47925e463baa5de716be8f805b41d9b",
                "sha256:6757a6d2fc58f7d8f5d471ad180a0bd7b4dd3c7d681f051504fbea7ae29c8d6f",
                "sha256:6a0e0f1e74edb0ab57d89680e59e7bfefad2bfbdf7c80eb38304d897d43674bb",
                "sha256:6ca703ccdf734e886a1cf53eb702261110f6a8b0ed74bcad15f1399f74d3f189",
                "sha256:8513b953d8f443c446aa79a4cc8a898bd415fc5e29349054f03a7d696d495542",
                "sha256:9262a5ce2038570cb81b4d6413720484cb1bc52c064b2f36228d735b1f98b794",
                "sha256:97441f851d862a0c844d981cbee7ee62566c322ebb3d68f86d66aa99d483985b",
                "sha256:a07feade155eb8e69b54dd6774cf6acf2d936660c61d8123b8b6b1f9247b67d6",
                "sha256:a9b9c02c91b1e3ec1f1886b2d0a90a0ea07cc529cb7e6e472b556bc20ce658f3",
                "sha256:ae88216f94728d691b945983140bf40d51a1ff6c7fe57def93949bf9339ed54a",
                "sha256:b360ffd17659491f1a6ad7c928350e229c7b7bd83a2b922b6ee541245c7a776f",
                "sha256:b4221957ceccf14b2abdabef42d806e791350be10e21b260d7c9ce49012cc19e",
                "sha256:b90758e49d5e6b152a460d10b92f8a6ccf318fcc0ee814dcf53f3a6fc5328789",
                "sha256:c669ea986190ed05fb289d0c100cc88064351f2b85177cbfd3564c4f4847d18c",
                "sha256:d1b61999d15c79cf7f4f7cc9021477aef35277fc52452cf50fd13b713c84424d",
                "sha256:de7bb043d1adaaf46e38d47e7a5f703bb3dab01376111e522b07d25e1a79c1e1",
                "sha256:e393568e288d884b94d263f2669215197840d097c7e5b0acd1a51c1ea7d1aba8",
                "sha256:ed7e0849337bd37d89f2c2b0216a0de863399ee5d363d31b1e5330a99044737b",
                "sha256:f153f71c3164665d269a5d03c7fa76ba675c7a8de9dc09a4e2c2cdc9936a7b41",
                "sha256:f1fb5a8427af099beb7f65093cbdb52e021b8e6dbdfaf020402a623f4181baf5",
                "sha256:f36b333e9f86a2fba960c72b90c34be6ca71819e300f7b1fc3d2b0f0b2c546cd",
                "sha256:f4526d078aedd5187d0508aa5f9a01eae6a48a470ed678406da94b4cd6524b7e"
            ],
            "index": "pypi",
            "version": "==2.7.7"
        },
        "pygments": {
            "hashes": [
                "sha256:5ffada19f6203563680669ee7f53b64dabbeb100eb51b61996085e99c03b284a",
                "sha256:e8218dd399a61674745138520d0d4cf2621d7e032439341bc3f647bff125818d"
            ],
            "version": "==2.3.1"
        },
        "pyhamcrest": {
            "hashes": [
                "sha256:6b672c02fdf7470df9674ab82263841ce8333fb143f32f021f6cb26f0e512420",
                "sha256:8ffaa0a53da57e89de14ced7185ac746227a8894dbd5a3c718bf05ddbd1d56cd"
            ],
            "version": "==1.9.0"
        },
        "python-dateutil": {
            "hashes": [
<<<<<<< HEAD
                "sha256:063df5763652e21de43de7d9e00ccf239f953a832941e37be541614732cdfc93",
                "sha256:88f9287c0174266bb0d8cedd395cfba9c58e87e5ad86b2ce58859bc11be3cf02"
            ],
            "version": "==2.7.5"
=======
                "sha256:7e6584c74aeed623791615e26efd690f29817a27c73085b78e4bad02493df2fb",
                "sha256:c89805f6f4d64db21ed966fda138f8a5ed7a4fdbc1a8ee329ce1b74e3c74da9e"
            ],
            "version": "==2.8.0"
>>>>>>> 8439d652
        },
        "python-monkey-business": {
            "hashes": [
                "sha256:6d4cf47f011945db838ccf04643acd49b82f7ad6ab7ecba4c8165385687a828a",
                "sha256:9976522989766f00b2aaa24ec96eacb91a6de7b7001d1452079323b071988e0e"
            ],
            "version": "==1.0.0"
        },
        "python3-openid": {
            "hashes": [
                "sha256:0086da6b6ef3161cfe50fb1ee5cceaf2cda1700019fda03c2c5c440ca6abe4fa",
                "sha256:628d365d687e12da12d02c6691170f4451db28d6d68d050007e4a40065868502"
            ],
            "index": "pypi",
            "version": "==3.1.0"
        },
        "pytz": {
            "hashes": [
<<<<<<< HEAD
                "sha256:31cb35c89bd7d333cd32c5f278fca91b523b0834369e757f4c5641ea252236ca",
                "sha256:8e0f8568c118d3077b46be7d654cc8167fa916092e28320cde048e54bfc9f1e6"
            ],
            "version": "==2018.7"
=======
                "sha256:32b0891edff07e28efe91284ed9c31e123d84bea3fd98e1f72be2508f43ef8d9",
                "sha256:d5f05e487007e29e03409f9398d074e158d920d36eb82eaf66fb1136b0c5374c"
            ],
            "version": "==2018.9"
>>>>>>> 8439d652
        },
        "pyyaml": {
            "hashes": [
                "sha256:3d7da3009c0f3e783b2c873687652d83b1bbfd5c88e9813fb7e5b03c0dd3108b",
                "sha256:3ef3092145e9b70e3ddd2c7ad59bdd0252a94dfe3949721633e41344de00a6bf",
                "sha256:40c71b8e076d0550b2e6380bada1f1cd1017b882f7e16f09a65be98e017f211a",
                "sha256:558dd60b890ba8fd982e05941927a3911dc409a63dcb8b634feaa0cda69330d3",
                "sha256:a7c28b45d9f99102fa092bb213aa12e0aaf9a6a1f5e395d36166639c1f96c3a1",
                "sha256:aa7dd4a6a427aed7df6fb7f08a580d68d9b118d90310374716ae90b710280af1",
                "sha256:bc558586e6045763782014934bfaf39d48b8ae85a2713117d16c39864085c613",
                "sha256:d46d7982b62e0729ad0175a9bc7e10a566fc07b224d2c79fafb5e032727eaa04",
                "sha256:d5eef459e30b09f5a098b9cea68bebfeb268697f78d647bd255a085371ac7f3f",
                "sha256:e01d3203230e1786cd91ccfdc8f8454c8069c91bee3962ad93b87a4b2860f537",
                "sha256:e170a9e6fcfd19021dd29845af83bb79236068bf5fd4df3327c1be18182b2531"
            ],
            "index": "pypi",
            "version": "==3.13"
        },
        "rules": {
            "hashes": [
                "sha256:da47c407e1af2fa5a500658fb6575ced4893dacaf65f1d576ead04956a9c3dae"
            ],
            "index": "pypi",
            "version": "==2.0.1"
        },
        "sentry-sdk": {
            "hashes": [
                "sha256:0c36ff218b8135eee726abb74fe37c83b9f389a24e4afa6431bcad7460e4f3af",
                "sha256:1503edc88c32e7479dedea2fce9401efe375322b016f54fe149534a90c946e74"
            ],
            "index": "pypi",
            "version": "==0.7.1"
        },
        "six": {
            "hashes": [
                "sha256:3350809f0555b11f552448330d0b52d5f24c91a322ea4a15ef22629740f3761c",
                "sha256:d16a0141ec1a18405cd4ce8b4613101da75da0e9a7aec5bdd4fa804d0e0eba73"
            ],
            "version": "==1.12.0"
        },
        "sqlparse": {
            "hashes": [
                "sha256:ce028444cfab83be538752a2ffdb56bc417b7784ff35bb9a3062413717807dec",
                "sha256:d9cf190f51cbb26da0412247dfe4fb5f4098edb73db84e02f9fc21fdca31fed4"
            ],
            "version": "==0.2.4"
        },
        "text-unidecode": {
            "hashes": [
                "sha256:5a1375bb2ba7968740508ae38d92e1f889a0832913cb1c447d5e2046061a396d",
                "sha256:801e38bd550b943563660a91de8d4b6fa5df60a542be9093f7abf819f86050cc"
            ],
            "version": "==1.2"
        },
        "twisted": {
            "hashes": [
                "sha256:294be2c6bf84ae776df2fc98e7af7d6537e1c5e60a46d33c3ce2a197677da395"
            ],
            "version": "==18.9.0"
        },
        "txaio": {
            "hashes": [
                "sha256:67e360ac73b12c52058219bb5f8b3ed4105d2636707a36a7cdafb56fe06db7fe",
                "sha256:b6b235d432cc58ffe111b43e337db71a5caa5d3eaa88f0eacf60b431c7626ef5"
            ],
            "version": "==18.8.1"
        },
        "urllib3": {
            "hashes": [
                "sha256:61bf29cada3fc2fbefad4fdf059ea4bd1b4a86d2b6d15e1c7c0b582b9752fe39",
                "sha256:de9529817c93f27c8ccbfead6985011db27bd0ddfcdb2d86f3f663385c6a9c22"
            ],
            "version": "==1.24.1"
        },
        "validators": {
            "hashes": [
                "sha256:68e4b74889aac1270d83636cb1dbcce3d2271e291ab14023cf95e7dbfbbce09d"
            ],
            "index": "pypi",
            "version": "==0.12.4"
        },
        "wait": {
            "hashes": [
                "sha256:0eac805979a62f1c12a325d0f99c1563ee0773be1ced2017b308629d27cc7d70"
            ],
            "index": "pypi",
            "version": "==0.0.3"
        },
        "zope.interface": {
            "hashes": [
                "sha256:086707e0f413ff8800d9c4bc26e174f7ee4c9c8b0302fbad68d083071822316c",
                "sha256:1157b1ec2a1f5bf45668421e3955c60c610e31913cc695b407a574efdbae1f7b",
                "sha256:11ebddf765bff3bbe8dbce10c86884d87f90ed66ee410a7e6c392086e2c63d02",
                "sha256:14b242d53f6f35c2d07aa2c0e13ccb710392bcd203e1b82a1828d216f6f6b11f",
                "sha256:1b3d0dcabc7c90b470e59e38a9acaa361be43b3a6ea644c0063951964717f0e5",
                "sha256:20a12ab46a7e72b89ce0671e7d7a6c3c1ca2c2766ac98112f78c5bddaa6e4375",
                "sha256:298f82c0ab1b182bd1f34f347ea97dde0fffb9ecf850ecf7f8904b8442a07487",
                "sha256:2f6175722da6f23dbfc76c26c241b67b020e1e83ec7fe93c9e5d3dd18667ada2",
                "sha256:3b877de633a0f6d81b600624ff9137312d8b1d0f517064dfc39999352ab659f0",
                "sha256:4265681e77f5ac5bac0905812b828c9fe1ce80c6f3e3f8574acfb5643aeabc5b",
                "sha256:550695c4e7313555549aa1cdb978dc9413d61307531f123558e438871a883d63",
                "sha256:5f4d42baed3a14c290a078e2696c5f565501abde1b2f3f1a1c0a94fbf6fbcc39",
                "sha256:62dd71dbed8cc6a18379700701d959307823b3b2451bdc018594c48956ace745",
                "sha256:7040547e5b882349c0a2cc9b50674b1745db551f330746af434aad4f09fba2cc",
                "sha256:7e099fde2cce8b29434684f82977db4e24f0efa8b0508179fce1602d103296a2",
                "sha256:7e5c9a5012b2b33e87980cee7d1c82412b2ebabcb5862d53413ba1a2cfde23aa",
                "sha256:81295629128f929e73be4ccfdd943a0906e5fe3cdb0d43ff1e5144d16fbb52b1",
                "sha256:95cc574b0b83b85be9917d37cd2fad0ce5a0d21b024e1a5804d044aabea636fc",
                "sha256:968d5c5702da15c5bf8e4a6e4b67a4d92164e334e9c0b6acf080106678230b98",
                "sha256:9e998ba87df77a85c7bed53240a7257afe51a07ee6bc3445a0bf841886da0b97",
                "sha256:a0c39e2535a7e9c195af956610dba5a1073071d2d85e9d2e5d789463f63e52ab",
                "sha256:a15e75d284178afe529a536b0e8b28b7e107ef39626a7809b4ee64ff3abc9127",
                "sha256:a6a6ff82f5f9b9702478035d8f6fb6903885653bff7ec3a1e011edc9b1a7168d",
                "sha256:b639f72b95389620c1f881d94739c614d385406ab1d6926a9ffe1c8abbea23fe",
                "sha256:bad44274b151d46619a7567010f7cde23a908c6faa84b97598fd2f474a0c6891",
                "sha256:bbcef00d09a30948756c5968863316c949d9cedbc7aabac5e8f0ffbdb632e5f1",
                "sha256:d788a3999014ddf416f2dc454efa4a5dbeda657c6aba031cf363741273804c6b",
                "sha256:eed88ae03e1ef3a75a0e96a55a99d7937ed03e53d0cffc2451c208db445a2966",
                "sha256:f99451f3a579e73b5dd58b1b08d1179791d49084371d9a47baad3b22417f0317"
            ],
            "version": "==4.6.0"
        }
    },
    "develop": {
        "autopep8": {
            "hashes": [
<<<<<<< HEAD
                "sha256:1b8d42ebba751a91090d3adb5c06840b1151d71ed43e1c7a9ed6911bfe8ebe6c"
            ],
            "version": "==1.4.2"
=======
                "sha256:33d2b5325b7e1afb4240814fe982eea3a92ebea712869bfd08b3c0393404248c"
            ],
            "version": "==1.4.3"
>>>>>>> 8439d652
        },
        "backcall": {
            "hashes": [
                "sha256:38ecd85be2c1e78f77fd91700c76e14667dc21e2713b63876c0eb901196e01e4",
                "sha256:bbbf4b1e5cd2bdb08f915895b51081c041bac22394fdfcfdfbe9f14b77c08bf2"
            ],
            "version": "==0.1.0"
        },
        "certifi": {
            "hashes": [
                "sha256:47f9c83ef4c0c621eaef743f133f09fa8a74a9b75f037e8624f83bd1b6626cb7",
                "sha256:993f830721089fef441cdfeb4b2c8c9df86f0c63239f06bd025a76a7daddb033"
            ],
            "version": "==2018.11.29"
        },
        "chardet": {
            "hashes": [
                "sha256:84ab92ed1c4d4f16916e05906b6b75a6c0fb5db821cc65e70cbd64a3e2a5eaae",
                "sha256:fc323ffcaeaed0e0a02bf4d117757b98aed530d9ed4531e3e15460124c106691"
            ],
            "version": "==3.0.4"
        },
        "decorator": {
            "hashes": [
                "sha256:33cd704aea07b4c28b3eb2c97d288a06918275dac0ecebdaf1bc8a48d98adb9e",
                "sha256:cabb249f4710888a2fc0e13e9a16c343d932033718ff62e1e9bc93a9d3a9122b"
            ],
            "version": "==4.3.2"
        },
        "django": {
            "hashes": [
                "sha256:a32c22af23634e1d11425574dce756098e015a165be02e4690179889b207c7a8",
                "sha256:d6393918da830530a9516bbbcbf7f1214c3d733738779f06b0f649f49cc698c3"
            ],
            "index": "pypi",
            "version": "==2.1.5"
        },
        "django-silk": {
            "hashes": [
                "sha256:633f356f08c10f8220987a9636f0e6c48d6c9a0bf57c090b204f03a2d7e23e32"
            ],
            "index": "pypi",
            "version": "==0.7.0"
        },
        "docopt": {
            "hashes": [
                "sha256:49b3a825280bd66b3aa83585ef59c4a8c82f2c8a522dbe754a8bc8d08c85c491"
            ],
            "version": "==0.6.2"
        },
        "idna": {
            "hashes": [
                "sha256:c357b3f628cf53ae2c4c05627ecc484553142ca23264e593d327bcde5e9c3407",
                "sha256:ea8b7f6188e6fa117537c3df7da9fc686d485087abf6ac197f9c46432f7e4a3c"
            ],
            "version": "==2.8"
        },
        "ipython": {
            "hashes": [
<<<<<<< HEAD
                "sha256:a5781d6934a3341a1f9acb4ea5acdc7ea0a0855e689dbe755d070ca51e995435",
                "sha256:b10a7ddd03657c761fc503495bc36471c8158e3fc948573fb9fe82a7029d8efd"
            ],
            "index": "pypi",
            "version": "==7.1.1"
=======
                "sha256:6a9496209b76463f1dec126ab928919aaf1f55b38beb9219af3fe202f6bbdd12",
                "sha256:f69932b1e806b38a7818d9a1e918e5821b685715040b48e59c657b3c7961b742"
            ],
            "index": "pypi",
            "version": "==7.2.0"
>>>>>>> 8439d652
        },
        "ipython-genutils": {
            "hashes": [
                "sha256:72dd37233799e619666c9f639a9da83c34013a73e8bbc79a7a6348d93c61fab8",
                "sha256:eb2e116e75ecef9d4d228fdc66af54269afa26ab4463042e33785b887c628ba8"
            ],
            "version": "==0.2.0"
        },
        "jedi": {
            "hashes": [
                "sha256:571702b5bd167911fe9036e5039ba67f820d6502832285cde8c881ab2b2149fd",
                "sha256:c8481b5e59d34a5c7c42e98f6625e633f6ef59353abea6437472c7ec2093f191"
            ],
            "version": "==0.13.2"
        },
        "jinja2": {
            "hashes": [
                "sha256:74c935a1b8bb9a3947c50a54766a969d4846290e1e788ea44c1392163723c3bd",
                "sha256:f84be1bb0040caca4cea721fcbbbbd61f9be9464ca236387158b0feea01914a4"
            ],
            "version": "==2.10"
        },
        "markupsafe": {
            "hashes": [
                "sha256:048ef924c1623740e70204aa7143ec592504045ae4429b59c30054cb31e3c432",
                "sha256:130f844e7f5bdd8e9f3f42e7102ef1d49b2e6fdf0d7526df3f87281a532d8c8b",
                "sha256:19f637c2ac5ae9da8bfd98cef74d64b7e1bb8a63038a3505cd182c3fac5eb4d9",
                "sha256:1b8a7a87ad1b92bd887568ce54b23565f3fd7018c4180136e1cf412b405a47af",
                "sha256:1c25694ca680b6919de53a4bb3bdd0602beafc63ff001fea2f2fc16ec3a11834",
                "sha256:1f19ef5d3908110e1e891deefb5586aae1b49a7440db952454b4e281b41620cd",
                "sha256:1fa6058938190ebe8290e5cae6c351e14e7bb44505c4a7624555ce57fbbeba0d",
                "sha256:31cbb1359e8c25f9f48e156e59e2eaad51cd5242c05ed18a8de6dbe85184e4b7",
                "sha256:3e835d8841ae7863f64e40e19477f7eb398674da6a47f09871673742531e6f4b",
                "sha256:4e97332c9ce444b0c2c38dd22ddc61c743eb208d916e4265a2a3b575bdccb1d3",
                "sha256:525396ee324ee2da82919f2ee9c9e73b012f23e7640131dd1b53a90206a0f09c",
                "sha256:52b07fbc32032c21ad4ab060fec137b76eb804c4b9a1c7c7dc562549306afad2",
                "sha256:52ccb45e77a1085ec5461cde794e1aa037df79f473cbc69b974e73940655c8d7",
                "sha256:5c3fbebd7de20ce93103cb3183b47671f2885307df4a17a0ad56a1dd51273d36",
                "sha256:5e5851969aea17660e55f6a3be00037a25b96a9b44d2083651812c99d53b14d1",
                "sha256:5edfa27b2d3eefa2210fb2f5d539fbed81722b49f083b2c6566455eb7422fd7e",
                "sha256:7d263e5770efddf465a9e31b78362d84d015cc894ca2c131901a4445eaa61ee1",
                "sha256:83381342bfc22b3c8c06f2dd93a505413888694302de25add756254beee8449c",
                "sha256:857eebb2c1dc60e4219ec8e98dfa19553dae33608237e107db9c6078b1167856",
                "sha256:98e439297f78fca3a6169fd330fbe88d78b3bb72f967ad9961bcac0d7fdd1550",
                "sha256:bf54103892a83c64db58125b3f2a43df6d2cb2d28889f14c78519394feb41492",
                "sha256:d9ac82be533394d341b41d78aca7ed0e0f4ba5a2231602e2f05aa87f25c51672",
                "sha256:e982fe07ede9fada6ff6705af70514a52beb1b2c3d25d4e873e82114cf3c5401",
                "sha256:edce2ea7f3dfc981c4ddc97add8a61381d9642dc3273737e756517cc03e84dd6",
                "sha256:efdc45ef1afc238db84cb4963aa689c0408912a0239b0721cb172b4016eb31d6",
                "sha256:f137c02498f8b935892d5c0172560d7ab54bc45039de8805075e19079c639a9c",
                "sha256:f82e347a72f955b7017a39708a3667f106e6ad4d10b25f237396a7115d8ed5fd",
                "sha256:fb7c206e01ad85ce57feeaaa0bf784b97fa3cad0d4a5737bc5295785f5c613a1"
            ],
            "version": "==1.1.0"
        },
        "parso": {
            "hashes": [
                "sha256:6ecf7244be8e7283ec9009c72d074830e7e0e611c974f813d76db0390a4e0dd6",
                "sha256:8162be7570ffb34ec0b8d215d7f3b6c5fab24f51eb3886d6dee362de96b6db94"
            ],
            "version": "==0.3.3"
        },
        "pexpect": {
            "hashes": [
                "sha256:2a8e88259839571d1251d278476f3eec5db26deb73a70be5ed5dc5435e418aba",
                "sha256:3fbd41d4caf27fa4a377bfd16fef87271099463e6fa73e92a52f92dfee5d425b"
            ],
            "markers": "sys_platform != 'win32'",
            "version": "==4.6.0"
        },
        "pickleshare": {
            "hashes": [
                "sha256:87683d47965c1da65cdacaf31c8441d12b8044cdec9aca500cd78fc2c683afca",
                "sha256:9649af414d74d4df115d5d718f82acb59c9d418196b7b4290ed47a12ce62df56"
            ],
            "version": "==0.7.5"
        },
        "prompt-toolkit": {
            "hashes": [
                "sha256:88002cc618cacfda8760c4539e76c3b3f148ecdb7035a3d422c7ecdc90c2a3ba",
                "sha256:c6655a12e9b08edb8cf5aeab4815fd1e1bdea4ad73d3bbf269cf2e0c4eb75d5e",
                "sha256:df5835fb8f417aa55e5cafadbaeb0cf630a1e824aad16989f9f0493e679ec010"
            ],
            "version": "==2.0.8"
        },
        "ptpython": {
            "hashes": [
                "sha256:51a74abe931f692360a32d650c2ba1ca329c08f3ed9b1de8abcd1164e0b0a6a7",
                "sha256:938ee050e37d61c138dbbeb21383dfef8b9ed4ffb453a5f34041f42025bf5042",
                "sha256:ebe9d68ea7532ec8ab306d4bdc7ec393701cd9bbd6eff0aa3067c821f99264d4"
            ],
            "index": "pypi",
            "version": "==2.0.4"
        },
        "ptyprocess": {
            "hashes": [
                "sha256:923f299cc5ad920c68f2bc0bc98b75b9f838b93b599941a6b63ddbc2476394c0",
                "sha256:d7cc528d76e76342423ca640335bd3633420dc1366f258cb31d05e865ef5ca1f"
            ],
            "version": "==0.6.0"
        },
        "pycodestyle": {
            "hashes": [
                "sha256:95a2219d12372f05704562a14ec30bc76b05a5b297b21a5dfe3f6fac3491ae56",
                "sha256:e40a936c9a450ad81df37f549d676d127b1b66000a6c500caa2b085bc0ca976c"
            ],
            "version": "==2.5.0"
        },
        "pygments": {
            "hashes": [
                "sha256:5ffada19f6203563680669ee7f53b64dabbeb100eb51b61996085e99c03b284a",
                "sha256:e8218dd399a61674745138520d0d4cf2621d7e032439341bc3f647bff125818d"
            ],
            "version": "==2.3.1"
        },
        "python-dateutil": {
            "hashes": [
<<<<<<< HEAD
                "sha256:063df5763652e21de43de7d9e00ccf239f953a832941e37be541614732cdfc93",
                "sha256:88f9287c0174266bb0d8cedd395cfba9c58e87e5ad86b2ce58859bc11be3cf02"
            ],
            "version": "==2.7.5"
        },
        "pytz": {
            "hashes": [
                "sha256:31cb35c89bd7d333cd32c5f278fca91b523b0834369e757f4c5641ea252236ca",
                "sha256:8e0f8568c118d3077b46be7d654cc8167fa916092e28320cde048e54bfc9f1e6"
            ],
            "version": "==2018.7"
        },
        "requests": {
            "hashes": [
                "sha256:99dcfdaaeb17caf6e526f32b6a7b780461512ab3f1d992187801694cba42770c",
                "sha256:a84b8c9ab6239b578f22d1c21d51b696dcfe004032bb80ea832398d6909d7279"
            ],
            "version": "==2.20.0"
=======
                "sha256:7e6584c74aeed623791615e26efd690f29817a27c73085b78e4bad02493df2fb",
                "sha256:c89805f6f4d64db21ed966fda138f8a5ed7a4fdbc1a8ee329ce1b74e3c74da9e"
            ],
            "version": "==2.8.0"
        },
        "pytz": {
            "hashes": [
                "sha256:32b0891edff07e28efe91284ed9c31e123d84bea3fd98e1f72be2508f43ef8d9",
                "sha256:d5f05e487007e29e03409f9398d074e158d920d36eb82eaf66fb1136b0c5374c"
            ],
            "version": "==2018.9"
        },
        "requests": {
            "hashes": [
                "sha256:502a824f31acdacb3a35b6690b5fbf0bc41d63a24a45c4004352b0242707598e",
                "sha256:7bf2a778576d825600030a110f3c0e3e8edc51dfaafe1c146e39a2027784957b"
            ],
            "version": "==2.21.0"
>>>>>>> 8439d652
        },
        "six": {
            "hashes": [
                "sha256:3350809f0555b11f552448330d0b52d5f24c91a322ea4a15ef22629740f3761c",
                "sha256:d16a0141ec1a18405cd4ce8b4613101da75da0e9a7aec5bdd4fa804d0e0eba73"
            ],
            "version": "==1.12.0"
        },
        "sqlparse": {
            "hashes": [
                "sha256:ce028444cfab83be538752a2ffdb56bc417b7784ff35bb9a3062413717807dec",
                "sha256:d9cf190f51cbb26da0412247dfe4fb5f4098edb73db84e02f9fc21fdca31fed4"
            ],
            "version": "==0.2.4"
        },
        "traitlets": {
            "hashes": [
                "sha256:9c4bd2d267b7153df9152698efb1050a5d84982d3384a37b2c1f7723ba3e7835",
                "sha256:c6cb5e6f57c5a9bdaa40fa71ce7b4af30298fbab9ece9815b5d995ab6217c7d9"
            ],
            "version": "==4.3.2"
        },
        "urllib3": {
            "hashes": [
                "sha256:61bf29cada3fc2fbefad4fdf059ea4bd1b4a86d2b6d15e1c7c0b582b9752fe39",
                "sha256:de9529817c93f27c8ccbfead6985011db27bd0ddfcdb2d86f3f663385c6a9c22"
            ],
            "version": "==1.24.1"
        },
        "wcwidth": {
            "hashes": [
                "sha256:3df37372226d6e63e1b1e1eda15c594bca98a22d33a23832a90998faa96bc65e",
                "sha256:f4ebe71925af7b40a864553f761ed559b43544f8f71746c2d756c7fe788ade7c"
            ],
            "version": "==0.1.7"
        }
    }
}<|MERGE_RESOLUTION|>--- conflicted
+++ resolved
@@ -1,11 +1,7 @@
 {
     "_meta": {
         "hash": {
-<<<<<<< HEAD
-            "sha256": "23a743e0d63046c969ca0cb5b8a263a19bb8cc094b21963f2d53cefe6a2185be"
-=======
-            "sha256": "6b8dc12a494dbc1b59e2f6cfe9295b7659bc25a491380e51b5a0c23ca704ca53"
->>>>>>> 8439d652
+            "sha256": "bce2b2a4ec2856f5fffac770d9286161e985c0fc426a7ff3b2218fd600cc1678"
         },
         "pipfile-spec": 6,
         "requires": {},
@@ -77,19 +73,11 @@
         },
         "channels": {
             "hashes": [
-<<<<<<< HEAD
-                "sha256:48f97f1801e0a8da6d01430d16d4ed8bd460d4ec3130c66075fb94b12bb30a67",
-                "sha256:67ba60cb04ea7ec39c4eb061fd8c37acf17495ff78b4ce40a5564fd1e75d699e"
-            ],
-            "index": "pypi",
-            "version": "==2.1.5"
-=======
                 "sha256:5e91da393337c053028b210ea9280ef71589c6dfce5477577b57c9c0438f3f06",
                 "sha256:e13ba874d854ac493ece329dcd9947e82357c15437ac1a90ed1040d0e5b87aad"
             ],
             "index": "pypi",
             "version": "==2.1.7"
->>>>>>> 8439d652
         },
         "channels-redis": {
             "hashes": [
@@ -174,11 +162,11 @@
         },
         "django": {
             "hashes": [
-                "sha256:a32c22af23634e1d11425574dce756098e015a165be02e4690179889b207c7a8",
-                "sha256:d6393918da830530a9516bbbcbf7f1214c3d733738779f06b0f649f49cc698c3"
-            ],
-            "index": "pypi",
-            "version": "==2.1.5"
+                "sha256:275bec66fd2588dd517ada59b8bfb23d4a9abc5a362349139ddda3c7ff6f5ade",
+                "sha256:939652e9d34d7d53d74d5d8ef82a19e5f8bb2de75618f7e5360691b6e9667963"
+            ],
+            "index": "pypi",
+            "version": "==2.1.7"
         },
         "django-allauth": {
             "git": "https://github.com/riconnon/django-allauth.git",
@@ -496,17 +484,10 @@
         },
         "python-dateutil": {
             "hashes": [
-<<<<<<< HEAD
-                "sha256:063df5763652e21de43de7d9e00ccf239f953a832941e37be541614732cdfc93",
-                "sha256:88f9287c0174266bb0d8cedd395cfba9c58e87e5ad86b2ce58859bc11be3cf02"
-            ],
-            "version": "==2.7.5"
-=======
                 "sha256:7e6584c74aeed623791615e26efd690f29817a27c73085b78e4bad02493df2fb",
                 "sha256:c89805f6f4d64db21ed966fda138f8a5ed7a4fdbc1a8ee329ce1b74e3c74da9e"
             ],
             "version": "==2.8.0"
->>>>>>> 8439d652
         },
         "python-monkey-business": {
             "hashes": [
@@ -525,17 +506,10 @@
         },
         "pytz": {
             "hashes": [
-<<<<<<< HEAD
-                "sha256:31cb35c89bd7d333cd32c5f278fca91b523b0834369e757f4c5641ea252236ca",
-                "sha256:8e0f8568c118d3077b46be7d654cc8167fa916092e28320cde048e54bfc9f1e6"
-            ],
-            "version": "==2018.7"
-=======
                 "sha256:32b0891edff07e28efe91284ed9c31e123d84bea3fd98e1f72be2508f43ef8d9",
                 "sha256:d5f05e487007e29e03409f9398d074e158d920d36eb82eaf66fb1136b0c5374c"
             ],
             "version": "==2018.9"
->>>>>>> 8439d652
         },
         "pyyaml": {
             "hashes": [
@@ -563,11 +537,11 @@
         },
         "sentry-sdk": {
             "hashes": [
-                "sha256:0c36ff218b8135eee726abb74fe37c83b9f389a24e4afa6431bcad7460e4f3af",
-                "sha256:1503edc88c32e7479dedea2fce9401efe375322b016f54fe149534a90c946e74"
-            ],
-            "index": "pypi",
-            "version": "==0.7.1"
+                "sha256:131e3b9ac11dffd86fe4f1f5d388d3dab372fc9e30d6611d1fc87096a1d67359",
+                "sha256:e925a2363178c211ad787f507cedda12ee5b0aadf5ac390950140393636a80bb"
+            ],
+            "index": "pypi",
+            "version": "==0.7.2"
         },
         "six": {
             "hashes": [
@@ -662,15 +636,9 @@
     "develop": {
         "autopep8": {
             "hashes": [
-<<<<<<< HEAD
-                "sha256:1b8d42ebba751a91090d3adb5c06840b1151d71ed43e1c7a9ed6911bfe8ebe6c"
-            ],
-            "version": "==1.4.2"
-=======
                 "sha256:33d2b5325b7e1afb4240814fe982eea3a92ebea712869bfd08b3c0393404248c"
             ],
             "version": "==1.4.3"
->>>>>>> 8439d652
         },
         "backcall": {
             "hashes": [
@@ -702,11 +670,11 @@
         },
         "django": {
             "hashes": [
-                "sha256:a32c22af23634e1d11425574dce756098e015a165be02e4690179889b207c7a8",
-                "sha256:d6393918da830530a9516bbbcbf7f1214c3d733738779f06b0f649f49cc698c3"
-            ],
-            "index": "pypi",
-            "version": "==2.1.5"
+                "sha256:275bec66fd2588dd517ada59b8bfb23d4a9abc5a362349139ddda3c7ff6f5ade",
+                "sha256:939652e9d34d7d53d74d5d8ef82a19e5f8bb2de75618f7e5360691b6e9667963"
+            ],
+            "index": "pypi",
+            "version": "==2.1.7"
         },
         "django-silk": {
             "hashes": [
@@ -730,19 +698,11 @@
         },
         "ipython": {
             "hashes": [
-<<<<<<< HEAD
-                "sha256:a5781d6934a3341a1f9acb4ea5acdc7ea0a0855e689dbe755d070ca51e995435",
-                "sha256:b10a7ddd03657c761fc503495bc36471c8158e3fc948573fb9fe82a7029d8efd"
-            ],
-            "index": "pypi",
-            "version": "==7.1.1"
-=======
                 "sha256:6a9496209b76463f1dec126ab928919aaf1f55b38beb9219af3fe202f6bbdd12",
                 "sha256:f69932b1e806b38a7818d9a1e918e5821b685715040b48e59c657b3c7961b742"
             ],
             "index": "pypi",
             "version": "==7.2.0"
->>>>>>> 8439d652
         },
         "ipython-genutils": {
             "hashes": [
@@ -860,26 +820,6 @@
         },
         "python-dateutil": {
             "hashes": [
-<<<<<<< HEAD
-                "sha256:063df5763652e21de43de7d9e00ccf239f953a832941e37be541614732cdfc93",
-                "sha256:88f9287c0174266bb0d8cedd395cfba9c58e87e5ad86b2ce58859bc11be3cf02"
-            ],
-            "version": "==2.7.5"
-        },
-        "pytz": {
-            "hashes": [
-                "sha256:31cb35c89bd7d333cd32c5f278fca91b523b0834369e757f4c5641ea252236ca",
-                "sha256:8e0f8568c118d3077b46be7d654cc8167fa916092e28320cde048e54bfc9f1e6"
-            ],
-            "version": "==2018.7"
-        },
-        "requests": {
-            "hashes": [
-                "sha256:99dcfdaaeb17caf6e526f32b6a7b780461512ab3f1d992187801694cba42770c",
-                "sha256:a84b8c9ab6239b578f22d1c21d51b696dcfe004032bb80ea832398d6909d7279"
-            ],
-            "version": "==2.20.0"
-=======
                 "sha256:7e6584c74aeed623791615e26efd690f29817a27c73085b78e4bad02493df2fb",
                 "sha256:c89805f6f4d64db21ed966fda138f8a5ed7a4fdbc1a8ee329ce1b74e3c74da9e"
             ],
@@ -898,7 +838,6 @@
                 "sha256:7bf2a778576d825600030a110f3c0e3e8edc51dfaafe1c146e39a2027784957b"
             ],
             "version": "==2.21.0"
->>>>>>> 8439d652
         },
         "six": {
             "hashes": [
