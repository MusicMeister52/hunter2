--- conflicted
+++ resolved
@@ -1,42 +1,42 @@
 FROM python:3.6.1
 
-<<<<<<< HEAD
-RUN apk add --no-cache \
-    lua5.2 \
-    imlib2 \
-=======
 ARG DEBIAN_FRONTEND=noninteractive
+ARG LUAROCKS_VERSION=2.4.2
+ARG LUAROCKS_INSTALL=luarocks-$LUAROCKS_VERSION
+ARG LUAROCKS_TMP_LOC=/tmp/luarocks
 
 RUN apt-get update \
  && apt-get -y install \
     liblua5.2-0 \
->>>>>>> 07632a1a
     postgresql-client \
+    libimlib2 \
  && rm -rf /var/lib/apt/lists/*
 
 COPY requirements/frozen.txt /usr/src/app/requirements.txt
 WORKDIR /usr
 
-<<<<<<< HEAD
-RUN apk add --no-cache -t builddeps \
-    gcc \
-    linux-headers \
-    lua5.2-dev \
-    luarocks5.2 \
-    musl-dev \
-    postgresql-dev \
-=======
-ARG build_deps="gcc lua5.2-dev"
+ARG build_deps="gcc lua5.2 lua5.2-dev unzip libimlib2-dev"
 RUN apt-get update \
  && apt-get -y install ${build_deps} \
->>>>>>> 07632a1a
  && pip install -r /usr/src/app/requirements.txt --no-deps \
+ && curl -OL https://luarocks.org/releases/${LUAROCKS_INSTALL}.tar.gz \
+ && tar xzf $LUAROCKS_INSTALL.tar.gz \
+ && mv $LUAROCKS_INSTALL $LUAROCKS_TMP_LOC \
+ && rm $LUAROCKS_INSTALL.tar.gz \
+ && cd ${LUAROCKS_TMP_LOC} \
+ && ./configure \
+    --lua-suffix=5.2 \
+    --lua-version=5.2 \
+    --sysconfdir=/opt/hunter2 \
+    --rocks-tree=/opt/hunter2 \
+    --force-config \
+ && make install \
+ && cd - \
+ && luarocks install \
+    lua-imlib2 \
  && apt-get -y purge ${build_deps} \
  && apt-get -y --purge autoremove \
- && rm -rf /var/lib/apt/lists/*
-
-RUN luarocks-5.2 --tree /usr/src/app/hunts/runtimes/lua install \
-    lua-imlib2 \
+ && rm -rf /var/lib/apt/lists/* ${LUAROCKS_TMP_LOC}
 
 WORKDIR /usr/src/app
 COPY . .
