<<<<<<< HEAD
FROM python:3.6.4

ARG BUILD_DEPS="gcc lua5.2 lua5.2-dev unzip libimlib2-dev libjson-c-dev"
ARG DEBIAN_FRONTEND=noninteractive
ARG LUAROCKS_VERSION=2.4.3
ARG LUAROCKS_INSTALL=luarocks-$LUAROCKS_VERSION
ARG LUAROCKS_TMP_LOC=/tmp/luarocks
ARG PIPENV_PARAMS=

COPY pip.conf /etc/pip.conf
COPY Pipfile Pipfile.lock pipenv.txt /usr/src/app/
COPY hunts/runtimes/lua/luarocks/config.lua /opt/hunter2/luarocks/config-5.2.lua

WORKDIR /usr/src/app

RUN apt-get update \
 && apt-get -y install \
    liblua5.2-0 \
    postgresql-client \
    libimlib2 \
    libjson-c2 \
    ${BUILD_DEPS} \
 && pip install --no-deps -r pipenv.txt \
 && pipenv install --system --deploy ${PIPENV_PARAMS} \
 && curl -OL https://luarocks.org/releases/${LUAROCKS_INSTALL}.tar.gz \
 && tar xzf $LUAROCKS_INSTALL.tar.gz \
 && mv $LUAROCKS_INSTALL $LUAROCKS_TMP_LOC \
 && rm $LUAROCKS_INSTALL.tar.gz \
 && cd ${LUAROCKS_TMP_LOC} \
 && ./configure \
    --lua-suffix=5.2 \
    --lua-version=5.2 \
    --sysconfdir=/opt/hunter2/luarocks \
    --rocks-tree=/opt/hunter2 \
    --force-config \
 && make install \
 && cd - \
 && luarocks install lua-imlib2 dev-2 \
 && luarocks install lua-cjson 2.1.0-1 \
 && apt-get -y purge ${BUILD_DEPS} \
 && apt-get -y --purge autoremove \
 && rm -rf /var/lib/apt/lists/* ${LUAROCKS_TMP_LOC}
=======
FROM python:3.6.4-alpine3.7

RUN apk add --no-cache \
    lua5.2 \
    postgresql-client \
    postgresql-libs \
    imlib2

ARG REQUIREMENTS_VERSION=production
COPY requirements/${REQUIREMENTS_VERSION}.frozen.txt /usr/src/app/requirements.txt
COPY hunts/runtimes/lua/luarocks/config.lua /etc/luarocks/config-5.2.lua

RUN apk add --no-cache -t builddeps \
    curl \
    gcc \
    git \
    imlib2-dev \
    linux-headers \
    lua5.2-dev \
    luarocks5.2 \
    musl-dev \
    postgresql-dev \
 && pip install -r /usr/src/app/requirements.txt --no-deps --no-binary lupa \
 && luarocks-5.2 install lua-cjson \
 && luarocks-5.2 install lua-imlib2 \
 && apk del builddeps
>>>>>>> 8c02bbcd

COPY . .

RUN addgroup -g 500 -S django \
 && adduser -h /usr/src/app -s /sbin/nologin -G django -S -u 500 django \
 && install -d -g django -o django /config /static /uploads/events /uploads/puzzles
USER django

VOLUME ["/config", "/static", "/uploads/events", "/uploads/puzzles"]

EXPOSE 3031
CMD ["uwsgi", "--ini", "/usr/src/app/uwsgi.ini"]<|MERGE_RESOLUTION|>--- conflicted
+++ resolved
@@ -1,60 +1,18 @@
-<<<<<<< HEAD
-FROM python:3.6.4
+FROM python:3.6.4-alpine3.7
 
-ARG BUILD_DEPS="gcc lua5.2 lua5.2-dev unzip libimlib2-dev libjson-c-dev"
-ARG DEBIAN_FRONTEND=noninteractive
-ARG LUAROCKS_VERSION=2.4.3
-ARG LUAROCKS_INSTALL=luarocks-$LUAROCKS_VERSION
-ARG LUAROCKS_TMP_LOC=/tmp/luarocks
 ARG PIPENV_PARAMS=
-
 COPY pip.conf /etc/pip.conf
 COPY Pipfile Pipfile.lock pipenv.txt /usr/src/app/
-COPY hunts/runtimes/lua/luarocks/config.lua /opt/hunter2/luarocks/config-5.2.lua
+COPY hunts/runtimes/lua/luarocks/config.lua /etc/luarocks/config-5.2.lua
 
 WORKDIR /usr/src/app
-
-RUN apt-get update \
- && apt-get -y install \
-    liblua5.2-0 \
-    postgresql-client \
-    libimlib2 \
-    libjson-c2 \
-    ${BUILD_DEPS} \
- && pip install --no-deps -r pipenv.txt \
- && pipenv install --system --deploy ${PIPENV_PARAMS} \
- && curl -OL https://luarocks.org/releases/${LUAROCKS_INSTALL}.tar.gz \
- && tar xzf $LUAROCKS_INSTALL.tar.gz \
- && mv $LUAROCKS_INSTALL $LUAROCKS_TMP_LOC \
- && rm $LUAROCKS_INSTALL.tar.gz \
- && cd ${LUAROCKS_TMP_LOC} \
- && ./configure \
-    --lua-suffix=5.2 \
-    --lua-version=5.2 \
-    --sysconfdir=/opt/hunter2/luarocks \
-    --rocks-tree=/opt/hunter2 \
-    --force-config \
- && make install \
- && cd - \
- && luarocks install lua-imlib2 dev-2 \
- && luarocks install lua-cjson 2.1.0-1 \
- && apt-get -y purge ${BUILD_DEPS} \
- && apt-get -y --purge autoremove \
- && rm -rf /var/lib/apt/lists/* ${LUAROCKS_TMP_LOC}
-=======
-FROM python:3.6.4-alpine3.7
 
 RUN apk add --no-cache \
     lua5.2 \
     postgresql-client \
     postgresql-libs \
-    imlib2
-
-ARG REQUIREMENTS_VERSION=production
-COPY requirements/${REQUIREMENTS_VERSION}.frozen.txt /usr/src/app/requirements.txt
-COPY hunts/runtimes/lua/luarocks/config.lua /etc/luarocks/config-5.2.lua
-
-RUN apk add --no-cache -t builddeps \
+    imlib2 \
+ && apk add --no-cache -t builddeps \
     curl \
     gcc \
     git \
@@ -68,7 +26,6 @@
  && luarocks-5.2 install lua-cjson \
  && luarocks-5.2 install lua-imlib2 \
  && apk del builddeps
->>>>>>> 8c02bbcd
 
 COPY . .
 
