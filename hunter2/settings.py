from .utils import load_or_create_secret_key
import environ
import logging

# Load the current environment profile
root = environ.Path(__file__) - 2
env = environ.Env()
env.DB_SCHEMES['postgres'] = 'django_tenants.postgresql_backend'
env.DB_SCHEMES['postgresql'] = 'django_tenants.postgresql_backend'

# Default settings which should be overridden by environment variables
DEBUG              = env.bool      ('H2_DEBUG',         default=False)
DEFAULT_URL_SCHEME = env.str       ('H2_SCHEME',        default='http')
LOG_LEVEL          = env.str       ('H2_LOG_LEVEL',     default='WARNING')
LANGUAGE_CODE      = env.str       ('H2_LANGUAGE_CODE', default='en-gb')
PIWIK_DOMAIN_PATH  = env.str       ('H2_PIWIK_HOST',    default=None)
PIWIK_SITE_ID      = env.str       ('H2_PIWIK_SITE',    default='1')
TIME_ZONE          = env.str       ('H2_TIME_ZONE',     default='Europe/London')
ALLOWED_HOSTS      = env.list      ('H2_ALLOWED_HOSTS', default=['*'])
INTERNAL_IPS       = env.list      ('H2_INTERNAL_IPS',  default=['127.0.0.1'])
EMAIL_CONFIG       = env.email_url ('H2_EMAIL_URL',     default='smtp://localhost:25')
EMAIL_DOMAIN       = env.str       ('H2_EMAIL_DOMAIN',  default='hunter2.local')
ADMINS             = env.list      ('H2_ADMINS',        default=[])
RAVEN_DSN          = env.str       ('H2_SENTRY_DSN',    default=None)
SENDFILE_BACKEND   = env.str       ('H2_SENDFILE',      default='sendfile.backends.development')

DATABASES = {
    'default': env.db('H2_DATABASE_URL', default="postgres://postgres:postgres@db:5432/postgres")
}
CACHES = {
    'default': env.cache_url('H2_CACHE_URL', default="dummycache://" )
}
USE_SILK = DEBUG and env.bool('H2_SILK', default=False)

if USE_SILK:  # nocover
    try:
        import silk  # noqa: F401
    except ImportError:
        logging.error("Silk profiling enabled but not available. Check REQUIREMENTS_VERSION is set to development at build time.")
        USE_SILK = False

# Generate a secret key and store it the first time it is accessed
SECRET_KEY = load_or_create_secret_key("/config/secrets.ini")

# Load the email configuration
vars().update(EMAIL_CONFIG)

DEFAULT_FROM_EMAIL = f'webmaster@{EMAIL_DOMAIN}'

SERVER_EMAIL = f'root@{EMAIL_DOMAIN}'

# Application definition
BASE_DIR = root()

ACCOUNT_ACTIVATION_DAYS = 7

ACCOUNT_EMAIL_REQUIRED = True

ACCOUNT_EMAIL_VERIFICATION = 'none'

ACCOUNT_SIGNUP_FORM_CLASS = 'teams.forms.UserProfileForm'

AUTHENTICATION_BACKENDS = (
    'allauth.account.auth_backends.AuthenticationBackend',
    'django.contrib.auth.backends.ModelBackend',
    'rules.permissions.ObjectPermissionBackend',
)

DATABASES['default']['ATOMIC_REQUESTS'] = True

DATABASE_ROUTERS = (
    'django_tenants.routers.TenantSyncRouter',
)

DEBUG_TOOLBAR_PATCH_SETTINGS = False

<<<<<<< HEAD
SHARED_APPS = (
=======
FULLCLEAN_WHITELIST = [
    'events',
    'hunts',
    'teams',
]

INSTALLED_APPS = (
>>>>>>> f9072496
    # Our apps first to allow us to override third party templates
    # These are in dependency order
    'events',
    'teams',
    'hunter2',
    # Third party apps
    # These are in alphabetical order
    'allauth',
    'allauth.account',
    'allauth.socialaccount',
    'allauth.socialaccount.providers.openid',
    'analytical',
    'dal',
    'dal_select2',
    'debug_toolbar',
    'django.contrib.auth',
    'django.contrib.contenttypes',
    'django.contrib.sessions',
    'django.contrib.messages',
    'django.contrib.sites',
    'django.contrib.staticfiles',
    'django_extensions',
<<<<<<< HEAD
    'django_tenants',
=======
    'django_fullclean',
>>>>>>> f9072496
    'nested_admin',
    'raven.contrib.django.raven_compat',
    'rules.apps.AutodiscoverRulesConfig',
    'solo',
    'sortedm2m',
<<<<<<< HEAD
=======
    'subdomains',
    'url_tools',
>>>>>>> f9072496
)
if USE_SILK:  # nocover
    SHARED_APPS += ('silk',)

TENANT_APPS = (
    # Our apps first to allow us to override third party templates
    # These are in dependency order
    'hunts',
    # Third party apps
    # These are in alphabetical order
    'django.contrib.admin',
    'django.contrib.contenttypes',
)

INSTALLED_APPS = list(SHARED_APPS) + [app for app in TENANT_APPS if app not in SHARED_APPS]

LOGGING = {
    'version': 1,
    'disable_existing_loggers': False,
    'handlers': {
        'console': {
            'class': 'logging.StreamHandler',
        },
    },
    'loggers': {
        '': {
            'handlers': ['console'],
            'level': LOG_LEVEL,
        },
        'django.db': {
        },
    },
}

LOGIN_REDIRECT_URL = '/'

LOGIN_URL = '/accounts/login/'

MEDIA_ROOT = '/uploads/'

MEDIA_URL = '/media/'

MIDDLEWARE = (
    'django_tenants.middleware.default.DefaultTenantMiddleware',
    'django.middleware.security.SecurityMiddleware',
    'django.middleware.http.ConditionalGetMiddleware',
    'django.contrib.sessions.middleware.SessionMiddleware',
    'django.middleware.common.CommonMiddleware',
    'debug_toolbar.middleware.DebugToolbarMiddleware',
    'django.middleware.csrf.CsrfViewMiddleware',
    'django.contrib.auth.middleware.AuthenticationMiddleware',
    'django.contrib.messages.middleware.MessageMiddleware',
    'django.middleware.clickjacking.XFrameOptionsMiddleware',
    'django.contrib.sites.middleware.CurrentSiteMiddleware',
    'events.middleware.EventMiddleware',
    'teams.middleware.TeamMiddleware',
)
if USE_SILK:  # nocover
    MIDDLEWARE = ('silk.middleware.SilkyMiddleware',) + MIDDLEWARE

if RAVEN_DSN:  # nocover
    RAVEN_CONFIG = {
        'dsn': RAVEN_DSN
    }

ROOT_URLCONF = 'hunter2.urls'

SOCIALACCOUNT_AUTO_SIGNUP = False

SOCIALACCOUNT_PROVIDERS = {
    'openid': {
        'SERVERS': [{
            'id': 'steam',
            'name': 'Steam',
            'openid_url': 'https://steamcommunity.com/openid',
            'stateless': True,
        }]
    }
}

STATIC_ROOT = '/static/'

STATIC_URL = '/static/'

STATICFILES_DIRS = (
    'hunter2/static',
    'hunts/static',
)

SECURE_BROWSER_XSS_FILTER = True

SECURE_CONTENT_TYPE_NOSNIFF = True

SENDFILE_ROOT = '/uploads'

SENDFILE_URL = '/media'

SITE_ID = 1

TEMPLATES = [
    {
        'APP_DIRS': True,
        'BACKEND': 'django.template.backends.django.DjangoTemplates',
        'DIRS': [
            'hunter2/templates',
        ],
        'OPTIONS': {
            'context_processors': [
                'django.contrib.auth.context_processors.auth',
                'django.template.context_processors.debug',
                'django.template.context_processors.request',
                'django.template.context_processors.static',
                'django.contrib.messages.context_processors.messages',
                'teams.context_processors.event_team',
                'hunts.context_processors.announcements',
            ],
        },
    },
]

TENANT_MODEL = 'events.Event'
TENANT_DOMAIN_MODEL = 'events.Domain'

TEST_RUNNER = 'hunter2.tests.TestRunner'

USE_I18N = True

USE_L10N = True

USE_TZ = True

WSGI_APPLICATION = 'hunter2.wsgi.application'

X_FRAME_OPTIONS = 'DENY'

if USE_SILK:  # nocover
    SILKY_PYTHON_PROFILER = True
    SILKY_PYTHON_PROFILER_BINARY = True
    # Well, the following path is rubbish but I cba doing it properly for now
    SILKY_PYTHON_PROFILER_RESULT_PATH = '/uploads/events/'<|MERGE_RESOLUTION|>--- conflicted
+++ resolved
@@ -74,17 +74,13 @@
 
 DEBUG_TOOLBAR_PATCH_SETTINGS = False
 
-<<<<<<< HEAD
-SHARED_APPS = (
-=======
 FULLCLEAN_WHITELIST = [
     'events',
     'hunts',
     'teams',
 ]
 
-INSTALLED_APPS = (
->>>>>>> f9072496
+SHARED_APPS = (
     # Our apps first to allow us to override third party templates
     # These are in dependency order
     'events',
@@ -107,21 +103,14 @@
     'django.contrib.sites',
     'django.contrib.staticfiles',
     'django_extensions',
-<<<<<<< HEAD
+    'django_fullclean',
     'django_tenants',
-=======
-    'django_fullclean',
->>>>>>> f9072496
     'nested_admin',
     'raven.contrib.django.raven_compat',
     'rules.apps.AutodiscoverRulesConfig',
     'solo',
     'sortedm2m',
-<<<<<<< HEAD
-=======
-    'subdomains',
     'url_tools',
->>>>>>> f9072496
 )
 if USE_SILK:  # nocover
     SHARED_APPS += ('silk',)
