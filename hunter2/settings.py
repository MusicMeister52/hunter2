--- conflicted
+++ resolved
@@ -105,11 +105,8 @@
     'django.contrib.staticfiles',
     'django_extensions',
     'django_fullclean',
-<<<<<<< HEAD
     'django_tenants',
-=======
     'django_uwsgi',
->>>>>>> f8df119e
     'nested_admin',
     'raven.contrib.django.raven_compat',
     'rules.apps.AutodiscoverRulesConfig',
