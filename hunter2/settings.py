from .utils import load_or_create_secret_key
import environ
import logging

# Load the current environment profile
root = environ.Path(__file__) - 2
env = environ.Env()

# Default settings which should be overridden by environment variables
DEBUG              = env.bool      ('H2_DEBUG',         default=False)
DEFAULT_URL_SCHEME = env.str       ('H2_SCHEME',        default='http')
LOG_LEVEL          = env.str       ('H2_LOG_LEVEL',     default='WARNING')
LANGUAGE_CODE      = env.str       ('H2_LANGUAGE_CODE', default='en-gb')
PIWIK_DOMAIN_PATH  = env.str       ('H2_PIWIK_HOST',    default=None)
PIWIK_SITE_ID      = env.str       ('H2_PIWIK_SITE',    default='1')
TIME_ZONE          = env.str       ('H2_TIME_ZONE',     default='Europe/London')
ALLOWED_HOSTS      = env.list      ('H2_ALLOWED_HOSTS', default=['*'])
INTERNAL_IPS       = env.list      ('H2_INTERNAL_IPS',  default=['127.0.0.1'])
EMAIL_CONFIG       = env.email_url ('H2_EMAIL_URL',     default='smtp://localhost:25')
EMAIL_DOMAIN       = env.str       ('H2_EMAIL_DOMAIN',  default='hunter2.local')
ADMINS             = env.list      ('H2_ADMINS',        default=[])
RAVEN_DSN          = env.str       ('H2_SENTRY_DSN',    default=None)
SENDFILE_BACKEND   = env.str       ('H2_SENDFILE',      default='sendfile.backends.development')

DATABASES = {
    'default': env.db('H2_DATABASE_URL', default="postgres://postgres:postgres@db:5432/postgres")
}
CACHES = {
    'default': env.cache_url('H2_CACHE_URL', default="dummycache://" )
}
USE_SILK = DEBUG and env.bool('H2_SILK', default=False)

if USE_SILK:  # nocover
    try:
        import silk  # noqa: F401
    except ImportError:
        logging.error("Silk profiling enabled but not available. Check REQUIREMENTS_VERSION is set to development at build time.")
        USE_SILK = False

# Generate a secret key and store it the first time it is accessed
SECRET_KEY = load_or_create_secret_key("/config/secrets.ini")

# Load the email configuration
vars().update(EMAIL_CONFIG)

DEFAULT_FROM_EMAIL = f'webmaster@{EMAIL_DOMAIN}'

SERVER_EMAIL = f'root@{EMAIL_DOMAIN}'

# Application definition
BASE_DIR = root()

ACCOUNT_ACTIVATION_DAYS = 7

ACCOUNT_EMAIL_REQUIRED = True

ACCOUNT_EMAIL_VERIFICATION = 'none'

ACCOUNT_SIGNUP_FORM_CLASS = 'teams.forms.UserProfileForm'

AUTHENTICATION_BACKENDS = (
    'allauth.account.auth_backends.AuthenticationBackend',
    'django.contrib.auth.backends.ModelBackend',
    'rules.permissions.ObjectPermissionBackend',
)

DATABASES['default']['ATOMIC_REQUESTS'] = True

DEBUG_TOOLBAR_PATCH_SETTINGS = False

INSTALLED_APPS = (
    # Our apps first to allow us to override third party templates
    # These are in dependency order
    'events',
    'teams',
    'hunts',
    'hunter2',
    # Third party apps
    # These are in alphabetical order
    'allauth',
    'allauth.account',
    'allauth.socialaccount',
    'allauth.socialaccount.providers.openid',
    'analytical',
    'dal',
    'dal_select2',
    'debug_toolbar',
    'django.contrib.admin',
    'django.contrib.auth',
    'django.contrib.contenttypes',
    'django.contrib.sessions',
    'django.contrib.messages',
    'django.contrib.sites',
    'django.contrib.staticfiles',
<<<<<<< HEAD
    'allauth',
    'allauth.account',
    'allauth.socialaccount',
    'allauth.socialaccount.providers.openid',
    'debug_toolbar',
=======
>>>>>>> 5b269689
    'django_extensions',
    'nested_admin',
    'raven.contrib.django.raven_compat',
    'rules.apps.AutodiscoverRulesConfig',
    'solo',
    'sortedm2m',
    'subdomains',
)
if USE_SILK:  # nocover
    INSTALLED_APPS = INSTALLED_APPS + ('silk',)

LOGGING = {
    'version': 1,
    'disable_existing_loggers': False,
    'handlers': {
        'console': {
            'class': 'logging.StreamHandler',
        },
    },
    'loggers': {
        '': {
            'handlers': ['console'],
            'level': LOG_LEVEL,
        },
        'django.db': {
        },
    },
}

LOGIN_REDIRECT_URL = '/'

LOGIN_URL = '/accounts/login/'

MEDIA_ROOT = '/uploads/'

MEDIA_URL = '/media/'

MIDDLEWARE = (
    'django.middleware.security.SecurityMiddleware',
    'django.middleware.http.ConditionalGetMiddleware',
    'django.contrib.sessions.middleware.SessionMiddleware',
    'subdomains.middleware.SubdomainURLRoutingMiddleware',
    'django.middleware.common.CommonMiddleware',
    'debug_toolbar.middleware.DebugToolbarMiddleware',
    'django.middleware.csrf.CsrfViewMiddleware',
    'django.contrib.auth.middleware.AuthenticationMiddleware',
    'django.contrib.messages.middleware.MessageMiddleware',
    'django.middleware.clickjacking.XFrameOptionsMiddleware',
    'django.contrib.sites.middleware.CurrentSiteMiddleware',
    'subdomains.middleware.SubdomainMiddleware',
    'events.middleware.EventMiddleware',
    'teams.middleware.TeamMiddleware',
)
if USE_SILK:  # nocover
    MIDDLEWARE = ('silk.middleware.SilkyMiddleware',) + MIDDLEWARE

if RAVEN_DSN:  # nocover
    RAVEN_CONFIG = {
        'dsn': RAVEN_DSN
    }

ROOT_URLCONF = 'hunter2.urls'

SOCIALACCOUNT_AUTO_SIGNUP = False

SOCIALACCOUNT_PROVIDERS = {
    'openid': {
        'SERVERS': [{
            'id': 'steam',
            'name': 'Steam',
            'openid_url': 'https://steamcommunity.com/openid',
            'stateless': True,
        }]
    }
}

STATIC_ROOT = '/static/'

STATIC_URL = '/static/'

STATICFILES_DIRS = (
    'hunter2/static',
    'hunts/static',
)

SECURE_BROWSER_XSS_FILTER = True

SECURE_CONTENT_TYPE_NOSNIFF = True

SENDFILE_ROOT = '/uploads'

SENDFILE_URL = '/media'

SITE_ID = 1

SUBDOMAIN_URLCONFS = {
    'admin': 'hunter2.urls.admin',
    'www': 'hunter2.urls.www',
}

TEMPLATES = [
    {
        'APP_DIRS': True,
        'BACKEND': 'django.template.backends.django.DjangoTemplates',
        'DIRS': [
            'hunter2/templates',
        ],
        'OPTIONS': {
            'context_processors': [
                'django.contrib.auth.context_processors.auth',
                'django.template.context_processors.debug',
                'django.template.context_processors.request',
                'django.template.context_processors.static',
                'django.contrib.messages.context_processors.messages',
                'teams.context_processors.event_team',
                'hunts.context_processors.announcements',
            ],
        },
    },
]

TEST_RUNNER = 'hunter2.tests.TestRunner'

USE_I18N = True

USE_L10N = True

USE_TZ = True

WSGI_APPLICATION = 'hunter2.wsgi.application'

X_FRAME_OPTIONS = 'DENY'

if USE_SILK:  # nocover
    SILKY_PYTHON_PROFILER = True
    SILKY_PYTHON_PROFILER_BINARY = True
    # Well, the following path is rubbish but I cba doing it properly for now
    SILKY_PYTHON_PROFILER_RESULT_PATH = '/uploads/events/'<|MERGE_RESOLUTION|>--- conflicted
+++ resolved
@@ -92,14 +92,6 @@
     'django.contrib.messages',
     'django.contrib.sites',
     'django.contrib.staticfiles',
-<<<<<<< HEAD
-    'allauth',
-    'allauth.account',
-    'allauth.socialaccount',
-    'allauth.socialaccount.providers.openid',
-    'debug_toolbar',
-=======
->>>>>>> 5b269689
     'django_extensions',
     'nested_admin',
     'raven.contrib.django.raven_compat',
