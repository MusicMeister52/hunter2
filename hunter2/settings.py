from .utils import load_or_create_secret_key
import environ
import logging

# Load the current environment profile
root = environ.Path(__file__) - 2
env = environ.Env()

# Default settings which should be overridden by environment variables
DEBUG         = env.bool      ('H2_DEBUG',         default=False)
LOG_LEVEL     = env.str       ('H2_LOG_LEVEL',     default='WARNING')
LANGUAGE_CODE = env.str       ('H2_LANGUAGE_CODE', default='en-gb')
PIWIK         = env.url       ('H2_PIWIK',         default=None)
TIME_ZONE     = env.str       ('H2_TIME_ZONE',     default='Europe/London')
ALLOWED_HOSTS = env.list      ('H2_ALLOWED_HOSTS', default=['*'])
INTERNAL_IPS  = env.list      ('H2_INTERNAL_IPS',  default=['127.0.0.1'])
EMAIL_CONFIG  = env.email_url ('H2_EMAIL_URL',     default='smtp://localhost:25')
EMAIL_DOMAIN  = env.str       ('H2_EMAIL_DOMAIN',  default='hunter2.local')
ADMINS        = env.list      ('H2_ADMINS',        default=[])
RAVEN_DSN     = env.str       ('H2_SENTRY_DSN',    default=None)
DATABASES = {
    'default': env.db('H2_DATABASE_URL', default="postgres://postgres:postgres@db:5432/postgres")
}
CACHES = {
    'default': env.cache_url('H2_CACHE_URL', default="dummycache://" )
}
USE_SILK = DEBUG and env.bool('H2_SILK', default=False)

if USE_SILK:
    try:
        import silk  # noqa: F401
    except ImportError:
        logging.error("Silk profiling enabled but not available. Check REQUIREMENTS_VERSION is set to development at build time.")
        USE_SILK = False

# Generate a secret key and store it the first time it is accessed
SECRET_KEY = load_or_create_secret_key("/config/secrets.ini")

# Load the email configuration
vars().update(EMAIL_CONFIG)

DEFAULT_FROM_EMAIL = f'webmaster@{EMAIL_DOMAIN}'

SERVER_EMAIL = f'root@{EMAIL_DOMAIN}'

# Application definition
BASE_DIR = root()

ACCOUNT_ACTIVATION_DAYS = 7

ACCOUNT_EMAIL_REQUIRED = True

ACCOUNT_EMAIL_VERIFICATION = 'none'

ACCOUNT_SIGNUP_FORM_CLASS = 'teams.forms.UserProfileForm'

AUTHENTICATION_BACKENDS = (
    'allauth.account.auth_backends.AuthenticationBackend',
    'django.contrib.auth.backends.ModelBackend',
    'rules.permissions.ObjectPermissionBackend',
)

DATABASES['default']['ATOMIC_REQUESTS'] = True

DEBUG_TOOLBAR_PATCH_SETTINGS = False

INSTALLED_APPS = (
    # Third party apps first
    'allauth',
    'allauth.account',
    'allauth.socialaccount',
    'allauth.socialaccount.providers.openid',
    'analytical',
    'dal',
    'dal_select2',
    'debug_toolbar',
    'django.contrib.admin',
    'django.contrib.auth',
    'django.contrib.contenttypes',
    'django.contrib.sessions',
    'django.contrib.messages',
    'django.contrib.sites',
    'django.contrib.staticfiles',
<<<<<<< HEAD
=======
    'django_extensions',
    'debug_toolbar',
    'raven.contrib.django.raven_compat',
>>>>>>> d6d8bd98
    'nested_admin',
    'rules.apps.AutodiscoverRulesConfig',
    'sortedm2m',
    'subdomains',
    # Our apps are order sensitive and need to be at the end
    'events',
    'teams',
    'hunts',
    'hunter2',
    # allauth stuff should be last because we override some of its templates in our apps
    'allauth',
    'allauth.account',
    'allauth.socialaccount',
    'allauth.socialaccount.providers.openid',
)
if USE_SILK:
    INSTALLED_APPS = INSTALLED_APPS + ('silk',)

LOGGING = {
    'version': 1,
    'disable_existing_loggers': False,
    'handlers': {
        'console': {
            'class': 'logging.StreamHandler',
        },
    },
    'loggers': {
        '': {
            'handlers': ['console'],
            'level': LOG_LEVEL,
        },
        'django.db': {
        },
    },
}

LOGIN_REDIRECT_URL = '/'

LOGIN_URL = '/accounts/login/'

MEDIA_ROOT = '/uploads/'

MEDIA_URL = '/media/'

MIDDLEWARE = (
    'django.middleware.security.SecurityMiddleware',
    'django.middleware.http.ConditionalGetMiddleware',
    'django.contrib.sessions.middleware.SessionMiddleware',
    'subdomains.middleware.SubdomainURLRoutingMiddleware',
    'django.middleware.common.CommonMiddleware',
    'debug_toolbar.middleware.DebugToolbarMiddleware',
    'django.middleware.csrf.CsrfViewMiddleware',
    'django.contrib.auth.middleware.AuthenticationMiddleware',
    'django.contrib.messages.middleware.MessageMiddleware',
    'django.middleware.clickjacking.XFrameOptionsMiddleware',
    'subdomains.middleware.SubdomainMiddleware',
    'events.middleware.EventMiddleware',
    'teams.middleware.TeamMiddleware',
)
if USE_SILK:
    MIDDLEWARE = ('silk.middleware.SilkyMiddleware',) + MIDDLEWARE

<<<<<<< HEAD
if PIWIK:
    PIWIK_DOMAIN_PATH = PIWIK.geturl()
=======
if RAVEN_DSN:
    RAVEN_CONFIG = {
        'dsn': RAVEN_DSN
    }
>>>>>>> d6d8bd98

ROOT_URLCONF = 'hunter2.urls'

SOCIALACCOUNT_AUTO_SIGNUP = False

SOCIALACCOUNT_PROVIDERS = {
    'openid': {
        'SERVERS': [{
            'id': 'steam',
            'name': 'Steam',
            'openid_url': 'http://steamcommunity.com/openid',
        }]
    }
}

STATIC_ROOT = '/static/'

STATIC_URL = '/static/'

STATICFILES_DIRS = (
    'hunter2/static',
    'hunts/static',
)

SECURE_BROWSER_XSS_FILTER = True

SECURE_CONTENT_TYPE_NOSNIFF = True

SITE_ID = 1

SUBDOMAIN_URLCONFS = {
    'admin': 'hunter2.urls.admin',
    'www': 'hunter2.urls.www',
}

TEMPLATES = [
    {
        'APP_DIRS': True,
        'BACKEND': 'django.template.backends.django.DjangoTemplates',
        'DIRS': [
            'hunter2/templates',
        ],
        'OPTIONS': {
            'context_processors': [
                'django.contrib.auth.context_processors.auth',
                'django.template.context_processors.debug',
                'django.template.context_processors.request',
                'django.template.context_processors.static',
                'django.contrib.messages.context_processors.messages',
                'teams.context_processors.event_team',
                'hunts.context_processors.announcements',
            ],
        },
    },
]

TEST_RUNNER = 'hunter2.tests.TestRunner'

USE_I18N = True

USE_L10N = True

USE_TZ = True

WSGI_APPLICATION = 'hunter2.wsgi.application'

X_FRAME_OPTIONS = 'DENY'

if USE_SILK:
    SILKY_PYTHON_PROFILER = True
    SILKY_PYTHON_PROFILER_BINARY = True
    # Well, the following path is rubbish but I cba doing it properly for now
    SILKY_PYTHON_PROFILER_RESULT_PATH = '/uploads/events/'<|MERGE_RESOLUTION|>--- conflicted
+++ resolved
@@ -65,7 +65,12 @@
 DEBUG_TOOLBAR_PATCH_SETTINGS = False
 
 INSTALLED_APPS = (
-    # Third party apps first
+    # Our apps are order sensitive and come first to allow us to override things
+    'events',
+    'teams',
+    'hunts',
+    'hunter2',
+    # Third party apps
     'allauth',
     'allauth.account',
     'allauth.socialaccount',
@@ -81,26 +86,12 @@
     'django.contrib.messages',
     'django.contrib.sites',
     'django.contrib.staticfiles',
-<<<<<<< HEAD
-=======
     'django_extensions',
-    'debug_toolbar',
+    'nested_admin',
     'raven.contrib.django.raven_compat',
->>>>>>> d6d8bd98
-    'nested_admin',
     'rules.apps.AutodiscoverRulesConfig',
     'sortedm2m',
     'subdomains',
-    # Our apps are order sensitive and need to be at the end
-    'events',
-    'teams',
-    'hunts',
-    'hunter2',
-    # allauth stuff should be last because we override some of its templates in our apps
-    'allauth',
-    'allauth.account',
-    'allauth.socialaccount',
-    'allauth.socialaccount.providers.openid',
 )
 if USE_SILK:
     INSTALLED_APPS = INSTALLED_APPS + ('silk',)
@@ -149,15 +140,13 @@
 if USE_SILK:
     MIDDLEWARE = ('silk.middleware.SilkyMiddleware',) + MIDDLEWARE
 
-<<<<<<< HEAD
 if PIWIK:
     PIWIK_DOMAIN_PATH = PIWIK.geturl()
-=======
+
 if RAVEN_DSN:
     RAVEN_CONFIG = {
         'dsn': RAVEN_DSN
     }
->>>>>>> d6d8bd98
 
 ROOT_URLCONF = 'hunter2.urls'
 
