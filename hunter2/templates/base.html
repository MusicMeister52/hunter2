--- conflicted
+++ resolved
@@ -60,11 +60,7 @@
 
 	{# Debugging information #}
 	{% block debug %}{% endblock %}
-<<<<<<< HEAD
-	
-=======
 
->>>>>>> aacd7d23
 	{# Annoucements & Javascript Warning #}
 	<aside id="announcements">
 		<noscript>
