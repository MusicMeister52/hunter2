{% load analytical %}
{% load staticfiles %}
{% load hunter2urls %}
<!DOCTYPE html>
<html lang="en">
	<head>
		{% analytical_head_top %}
		<title>{{ request.site.name }}</title>
		<meta charset="UTF-8" />
		<meta http-equiv="X-UA-Compatible" content="IE=edge" />
		<meta name="viewport" content="width=device-width, initial-scale=1" />

		<script src="https://code.jquery.com/jquery-3.2.1.min.js" integrity="sha256-hwg4gsxgFZhOsEEamdOYGBf13FyQuiTwlAQgxVSNgt4=" crossorigin="anonymous"></script>

		<link rel="stylesheet" href="https://maxcdn.bootstrapcdn.com/bootstrap/3.3.7/css/bootstrap.min.css" integrity="sha384-BVYiiSIFeK1dGmJRAkycuHAHRg32OmUcww7on3RYdg4Va+PmSTsz/K68vbdEjh4u" crossorigin="anonymous" />
		<link rel="stylesheet" href="https://maxcdn.bootstrapcdn.com/bootstrap/3.3.7/css/bootstrap-theme.min.css" integrity="sha384-rHyoN1iRsVXV4nD0JutlnGaslCJuC7uwjduW9SVrLvRYooPp2bWYgmgJQIXwl/Sp" crossorigin="anonymous" />
		<script src="https://maxcdn.bootstrapcdn.com/bootstrap/3.3.7/js/bootstrap.min.js" integrity="sha384-Tc5IQib027qvyjSMfHjOMaLkfuWVxZxUPnCJA7l2mCWNIpG9mGCD8wGNIcPD7Txa" crossorigin="anonymous"></script>

		<link rel="stylesheet" href="{% static 'hunter2/css/base.css' %}" type="text/css" />
		<script src="{% static 'hunter2/js/base.js' %}"></script>

		{% block style %}{% endblock %}
		{% block script %}{% endblock %}
		{% analytical_head_bottom %}
	</head>
	<body>
		{% analytical_body_top %}
		<noscript>
			You do not have JavaScript Enabled. JavaScript is required to access and take part in a hunt.
		</noscript>
		<nav class="navbar navbar-inverse">
			<div class="container-fluid">
				<div class="collapse navbar-collapse" id="site-navbar-collapse-1">
					<ul class="nav navbar-nav">
						{% block topbar_left %}
						<li class="button"><a href="{% url 'index' 'www' %}">Home</a></li>
						{% endblock %}
					</ul>
					<ul class="nav navbar-nav navbar-right">
						{% block topbar_right %}
						{% if user.is_authenticated %}
						<li class="button"><a href="{% url 'edit_profile' 'www' %}" id="navUser">Account</a></li>
						<li class="button"><a href="#" onclick="$('#logoutForm').submit()">Logout</a></li>
						<form id="logoutForm" action="{% url 'account_logout' %}?next={{ request.get_full_path | urlencode }}" method="post">{% csrf_token %}</form>
						{% else %}
						<li><a href="{% url 'account_login' %}?next={{ request.get_full_path | urlencode }}" id="navLogin">Login</a></li>
						{% endif %}
						{% endblock %}
					</ul>
				</div>
			</div>
		</nav>
		{% block debug %}{% endblock %}
		<div class="container-fluid">
			{% for announcement in announcements %}
			<div class="alert {{ announcement.css_type }} fade in">
				<strong>{{ announcement.title }}</strong> {{ announcement.message }}
			</div>
			{% endfor %}
<<<<<<< HEAD
		<div class="page-header">
			{% block page_header %}{% endblock page_header%}
		</div>
		{% block content %}
			If you're seeing this, it's all gone wrong!
		{% endblock content %}
		</div>
		<footer class="footer">
			<div class="container-fluid">
				<div style="float: left; width: 33%;font-size: 10px;text-align: left;padding-left: 15px;color: #646464;">
					Riddlers Online: 0 <br />
					Teams Online: 0
				</div>
				<div style="float: left; width: 33%; text-align: center;">
					Copyright &copy; 2016 <br />
					<a href="https://www.theihunt.uk">https://www.theihunt.uk</a>
				</div>
=======
			<header class="container">
				{% block page_header %}{% endblock page_header%}
			</header>
			<div id="content" class="container">
			{% block content %}
				If you're seeing this, contact the site administrators.
			{% endblock content %}
>>>>>>> 5b64b49d
			</div>
			<footer class="container">
				<p>Copyright &copy; 2017 <br />
				<a href="https://hunter2.theihunt.uk">Hunter2</a></p>
			</footer>
		</div>
		{% analytical_body_bottom %}
	</body>
</html><|MERGE_RESOLUTION|>--- conflicted
+++ resolved
@@ -57,35 +57,15 @@
 				<strong>{{ announcement.title }}</strong> {{ announcement.message }}
 			</div>
 			{% endfor %}
-<<<<<<< HEAD
-		<div class="page-header">
-			{% block page_header %}{% endblock page_header%}
-		</div>
-		{% block content %}
-			If you're seeing this, it's all gone wrong!
-		{% endblock content %}
-		</div>
-		<footer class="footer">
-			<div class="container-fluid">
-				<div style="float: left; width: 33%;font-size: 10px;text-align: left;padding-left: 15px;color: #646464;">
-					Riddlers Online: 0 <br />
-					Teams Online: 0
-				</div>
-				<div style="float: left; width: 33%; text-align: center;">
-					Copyright &copy; 2016 <br />
-					<a href="https://www.theihunt.uk">https://www.theihunt.uk</a>
-				</div>
-=======
-			<header class="container">
+			<header class="container-fluid">
 				{% block page_header %}{% endblock page_header%}
 			</header>
-			<div id="content" class="container">
+			<div id="content" class="container-fluid">
 			{% block content %}
 				If you're seeing this, contact the site administrators.
 			{% endblock content %}
->>>>>>> 5b64b49d
 			</div>
-			<footer class="container">
+			<footer class="container-fluid">
 				<p>Copyright &copy; 2017 <br />
 				<a href="https://hunter2.theihunt.uk">Hunter2</a></p>
 			</footer>
