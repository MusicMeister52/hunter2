{% load analytical %}
{% load staticfiles %}
{% load hunter2urls %}
<!DOCTYPE html>
<html lang="en">
	<head>
		{% analytical_head_top %}
		<title>The iHunt</title>
		<meta charset="UTF-8" />
		<meta http-equiv="X-UA-Compatible" content="IE=edge" />
		<meta name="viewport" content="width=device-width, initial-scale=1" />

		<script src="https://code.jquery.com/jquery-3.2.1.min.js" integrity="sha256-hwg4gsxgFZhOsEEamdOYGBf13FyQuiTwlAQgxVSNgt4=" crossorigin="anonymous"></script>

		<link rel="stylesheet" href="https://maxcdn.bootstrapcdn.com/bootstrap/3.3.7/css/bootstrap.min.css" integrity="sha384-BVYiiSIFeK1dGmJRAkycuHAHRg32OmUcww7on3RYdg4Va+PmSTsz/K68vbdEjh4u" crossorigin="anonymous" />
		<link rel="stylesheet" href="https://maxcdn.bootstrapcdn.com/bootstrap/3.3.7/css/bootstrap-theme.min.css" integrity="sha384-rHyoN1iRsVXV4nD0JutlnGaslCJuC7uwjduW9SVrLvRYooPp2bWYgmgJQIXwl/Sp" crossorigin="anonymous" />
		<script src="https://maxcdn.bootstrapcdn.com/bootstrap/3.3.7/js/bootstrap.min.js" integrity="sha384-Tc5IQib027qvyjSMfHjOMaLkfuWVxZxUPnCJA7l2mCWNIpG9mGCD8wGNIcPD7Txa" crossorigin="anonymous"></script>

		<link rel="stylesheet" href="{% static 'hunter2/css/base.css' %}" type="text/css" />
		<script src="{% static 'hunter2/js/base.js' %}"></script>

		{% block style %}{% endblock %}
		{% block script %}{% endblock %}
		{% analytical_head_bottom %}
	</head>
	<body>
		{% analytical_body_top %}
		<noscript>
			You do not have JavaScript Enabled. JavaScript is required to access and take part in the iHunt.
		</noscript>
		<nav class="navbar navbar-inverse">
			<div class="container-fluid">
				<div class="collapse navbar-collapse" id="site-navbar-collapse-1">
					<ul class="nav navbar-nav">
<<<<<<< HEAD
						{% block topbar_left %}
						<li class="button"><a href="{% url 'index' %}">Home</a></li>
						{% endblock %}
=======
						{% block topbar %}{% endblock %}
						<li class="button"><a href="{% url 'index' 'www' %}">Home</a></li>
						<li class="button"><a href="{% url 'help' 'www' %}">Help</a></li>
						<li class="button"><a href="{% url 'faq' 'www' %}">FAQ</a></li>
>>>>>>> 8b8d5886
					</ul>
					<ul class="nav navbar-nav navbar-right">
						{% block topbar_right %}
						{% if user.is_authenticated %}
						<li class="button"><a href="{% url 'edit_profile' 'www' %}" id="navUser">{{ user.username }}</a></li>
						<li class="button"><a href="#" onclick="$('#logoutForm').submit()">Logout</a></li>
						<form id="logoutForm" action="{% url 'account_logout' %}?next={{ request.get_full_path | urlencode }}" method="post">{% csrf_token %}</form>
						{% else %}
						<li><a href="{% url 'account_login' %}?next={{ request.get_full_path | urlencode }}" id="navLogin">Login</a></li>
						{% endif %}
						{% endblock %}
					</ul>
				</div>
			</div>
		</nav>
		{% block debug %}{% endblock %}
		<div class="container">
			{% for announcement in announcements %}
			<div class="alert {{ announcement.css_type }} fade in">
				<strong>{{ announcement.title }}</strong> {{ announcement.message }}
			</div>
			{% endfor %}
		<div class="page-header">
			{% block page_header %}{% endblock page_header%}
		</div>
		{% block content %}
			If you're seeing this, it's all gone wrong!
		{% endblock content %}
		</div>
		<footer class="footer">
			<div class="container">
				<div style="float: left; width: 33%;font-size: 10px;text-align: left;padding-left: 15px;color: #646464;">
					Riddlers Online: 0 <br />
					Teams Online: 0
				</div>
				<div style="float: left; width: 33%; text-align: center;">
					Copyright &copy; 2016 <br />
					<a href="https://www.theihunt.uk">https://www.theihunt.uk</a>
				</div>
			</div>
		</footer>
		{% analytical_body_bottom %}
	</body>
</html><|MERGE_RESOLUTION|>--- conflicted
+++ resolved
@@ -32,16 +32,9 @@
 			<div class="container-fluid">
 				<div class="collapse navbar-collapse" id="site-navbar-collapse-1">
 					<ul class="nav navbar-nav">
-<<<<<<< HEAD
 						{% block topbar_left %}
-						<li class="button"><a href="{% url 'index' %}">Home</a></li>
+						<li class="button"><a href="{% url 'index' 'www' %}">Home</a></li>
 						{% endblock %}
-=======
-						{% block topbar %}{% endblock %}
-						<li class="button"><a href="{% url 'index' 'www' %}">Home</a></li>
-						<li class="button"><a href="{% url 'help' 'www' %}">Help</a></li>
-						<li class="button"><a href="{% url 'faq' 'www' %}">FAQ</a></li>
->>>>>>> 8b8d5886
 					</ul>
 					<ul class="nav navbar-nav navbar-right">
 						{% block topbar_right %}
