--- conflicted
+++ resolved
@@ -1,4 +1,19 @@
-<<<<<<< HEAD
+html {
+	position: relative;
+	min-height: 100%;
+}
+
+body {
+	margin-bottom: 4em;
+}
+
+footer {
+	position: absolute;
+	bottom: 0;
+	text-align: center;
+	width: 100%;
+}
+
 a.episode-link {
 	font-size: x-large;
 }
@@ -36,22 +51,6 @@
 	color: White;
 	margin: auto;
 	font-size: x-large;
-=======
-html {
-	position: relative;
-	min-height: 100%;
-}
-
-body {
-	margin-bottom: 4em;
-}
-
-footer {
-	position: absolute;
-	bottom: 0;
-	text-align: center;
-	width: 100%;
->>>>>>> 5b64b49d
 }
 
 *[id$='-error'] {
