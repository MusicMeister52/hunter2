--- conflicted
+++ resolved
@@ -20,7 +20,6 @@
     def run_tests(self, test_labels, extra_tests=None, **kwargs):
         # Disable non-critial logging for test runs
         logging.disable(logging.CRITICAL)
-<<<<<<< HEAD
 
         # Seed the random generators
         random_seed = os.environ.get('H2_RANDOM_SEED')
@@ -28,10 +27,7 @@
             random.seed(random_seed)
             Faker().seed(random.random())
 
-        return super(TestRunner, self).run_tests(test_labels, extra_tests, **kwargs)
-=======
         return super().run_tests(test_labels, extra_tests, **kwargs)
->>>>>>> 1f7dbece
 
 
 # Adapted from:
