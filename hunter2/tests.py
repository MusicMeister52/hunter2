--- conflicted
+++ resolved
@@ -1,28 +1,19 @@
 # vim: set fileencoding=utf-8 :
-<<<<<<< HEAD
 from django.test import TestCase
 from io import StringIO
 from django.core.management import call_command
 from django.test import TestCase, override_settings
 from django.test.runner import DiscoverRunner
 from colour_runner.django_runner import ColourRunnerMixin
-=======
-from io import StringIO
-from django.core.management import call_command
-from django.test import TestCase, override_settings
->>>>>>> c07b7998
 from .utils import generate_secret_key, load_or_create_secret_key
 import tempfile
 import os
 
 
-<<<<<<< HEAD
 class TestRunner(ColourRunnerMixin, DiscoverRunner):
     pass
 
 
-=======
->>>>>>> c07b7998
 class MigrationsTests(TestCase):
     # Adapted for Python3 from:
     # http://tech.octopus.energy/news/2016/01/21/testing-for-missing-migrations-in-django.html
