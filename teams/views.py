--- conflicted
+++ resolved
@@ -5,12 +5,8 @@
 from django.shortcuts import get_object_or_404
 from django.template.response import TemplateResponse
 from django.views import View
-<<<<<<< HEAD
 from django.views.generic import TemplateView, UpdateView
-=======
-from django.views.generic import UpdateView
 from hunter2.resolvers import reverse
->>>>>>> 01773111
 from . import forms, models
 from .forms import CreateTeamForm, InviteForm, RequestForm
 from .mixins import TeamMixin
