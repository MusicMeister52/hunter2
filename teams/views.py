from dal import autocomplete
from django.contrib.auth.mixins import LoginRequiredMixin
from django.http import Http404, JsonResponse
from django.shortcuts import get_object_or_404
from django.template.response import TemplateResponse
from django.urls import reverse
from django.views import View
from django.views.generic import UpdateView
<<<<<<< HEAD
=======
from hunter2.resolvers import reverse
from accounts.models import UserProfile
>>>>>>> 82e95fcb
from . import forms, models
from .forms import CreateTeamForm, InviteForm, RequestForm
from .mixins import TeamMixin

import json


class TeamAutoComplete(LoginRequiredMixin, autocomplete.Select2QuerySetView):
    raise_exception = True

    def get_queryset(self):
        qs = models.Team.objects.filter(at_event=self.request.tenant).order_by('name')

        if self.q:
            qs = qs.filter(name__istartswith=self.q)

        return qs


class CreateTeamView(LoginRequiredMixin, TeamMixin, UpdateView):
    form_class = forms.CreateTeamForm
    template_name = 'teams/create.html'

    def get_object(self):
        return self.request.team

    def get_success_url(self):
        event_id = self.request.tenant.pk
        team_id = self.request.team.pk
        return reverse('team', kwargs={'event_id': event_id, 'team_id': team_id})


class ManageTeamView(LoginRequiredMixin, TeamMixin, View):
    def get(self, request):
        if request.team.is_explicit():
            invite_form = InviteForm()
            invites = request.team.invites.all()
            requests = request.team.requests.all()
            context = {
                'invite_form': invite_form,
                'invites': invites,
                'requests': requests,
            }
        else:
            invites = models.Team.objects.filter(invites=request.user.profile)
            requests = models.Team.objects.filter(requests=request.user.profile)
            create_form = CreateTeamForm(instance=request.team)
            request_form = RequestForm()
            context = {
                'invites': invites,
                'requests': requests,
                'create_form': create_form,
                'request_form': request_form,
            }
        return TemplateResponse(
            request,
            'teams/manage.html',
            context=context,
        )


class TeamView(LoginRequiredMixin, TeamMixin, View):
    def get(self, request, team_id):
        team = get_object_or_404(
            models.Team, at_event=request.tenant, pk=team_id
        )
        if not team.name:
            raise Http404
        else:
            return TemplateResponse(
                request,
                'teams/view.html',
                context={
                    'team': team.name,
                    'members': team.members.all(),
                    'invited': request.user.profile in team.invites.all(),
                    'requested': request.user.profile in team.requests.all(),
                }
            )


class Invite(LoginRequiredMixin, TeamMixin, View):
    raise_exception = True

    def post(self, request, team_id):
        data = json.loads(request.body)
        team = get_object_or_404(models.Team, at_event=request.tenant, pk=team_id)
        user = request.user.profile
        if user not in team.members.all():
            return JsonResponse({
                'result': 'Forbidden',
                'message': 'Must be a member to invite to a team',
            }, status=403)
        try:
            user = UserProfile.objects.get(pk=data['user'])
        except UserProfile.DoesNotExist:
            return JsonResponse({
                'result': 'Bad Request',
                'message': 'User does not exist',
            }, status=400)
        if user in team.invites.all():
            return JsonResponse({
                'result': 'Bad Request',
                'message': 'User has already been invited',
            }, status=400)
        if user.is_on_explicit_team(request.tenant):
            return JsonResponse({
                'result': 'Bad Request',
                'message': 'User is already a member of a team for this event',
            }, status=400)
        if team.is_full():
            return JsonResponse({
                'result': 'Bad Request',
                'message': 'This team is full',
            }, status=400)
        team.invites.add(user)
        return JsonResponse({
            'result': 'OK',
            'message': 'User invited',
            'username': user.user.username,
        })


class CancelInvite(LoginRequiredMixin, TeamMixin, View):
    raise_exception = True

    def post(self, request, team_id):
        data = json.loads(request.body)
        team = get_object_or_404(models.Team, at_event=request.tenant, pk=team_id)
        if request.user.profile not in team.members.all():
            return JsonResponse({
                'result': 'Forbidden',
                'message': 'Must be a team member to cancel an invite',
            }, status=403)
        try:
            user = UserProfile.objects.get(pk=data['user'])
        except UserProfile.DoesNotExist:
            return JsonResponse({
                'result': 'Bad Request',
                'message': 'User does not exist',
                'delete': True,
            }, status=400)
        if user not in team.invites.all():
            return JsonResponse({
                'result': 'Bad Request',
                'message': 'User has not been invited',
                'delete': True,
            }, status=400)
        team.invites.remove(user)
        return JsonResponse({
            'result': 'OK',
            'message': 'Invite cancelled',
        })


class AcceptInvite(LoginRequiredMixin, TeamMixin, View):
    raise_exception = True

    def post(self, request, team_id):
        team = get_object_or_404(models.Team, at_event=request.tenant, pk=team_id)
        user = request.user.profile
        if user not in team.invites.all():
            return JsonResponse({
                'result': 'Bad Request',
                'message': 'Not invited to this team',
                'delete': True,
            }, status=400)
        if user.is_on_explicit_team(request.tenant):
            return JsonResponse({
                'result': 'Bad Request',
                'message': 'Already on a team for this event',
                'delete': True,
            }, status=400)
        if team.is_full():
            team.invites.remove(user)
            return JsonResponse({
                'result': 'Bad Request',
                'message': 'This team is full',
                'delete': True,
            }, status=400)
        old_team = request.user.profile.team_at(request.tenant)
        old_team.guess_set.update(by_team=team)
        old_team.delete()  # This is the user's implicit team, as checked above.
        user.team_invites.remove(*user.team_invites.filter(at_event=request.tenant))
        user.team_requests.remove(*user.team_requests.filter(at_event=request.tenant))
        team.members.add(user)
        return JsonResponse({
            'result': 'OK',
            'message': 'Invite accepted',
        })


class DenyInvite(LoginRequiredMixin, TeamMixin, View):
    raise_exception = True

    def post(self, request, team_id):
        team = get_object_or_404(models.Team, at_event=request.tenant, pk=team_id)
        user = request.user.profile
        if user not in team.invites.all():
            return JsonResponse({
                'result': 'Bad Request',
                'message': 'You have not been invited',
                'delete': True,
            }, status=400)
        team.invites.remove(user)
        return JsonResponse({
            'result': 'OK',
            'message': 'Invite denied',
        })


class Request(LoginRequiredMixin, TeamMixin, View):
    raise_exception = True

    def post(self, request, team_id):
        team = get_object_or_404(models.Team, at_event=request.tenant, pk=team_id)
        user = request.user.profile
        if user.is_on_explicit_team(request.tenant):
            return JsonResponse({
                'result': 'Bad Request',
                'message': 'Already a member of a team for this event',
            }, status=400)
        if user in team.requests.all():
            return JsonResponse({
                'result': 'Bad Request',
                'message': 'Already requested',
            }, status=400)
        if team.is_full():
            return JsonResponse({
                'result': 'Bad Request',
                'message': 'This team is full',
            }, status=400)
        team.requests.add(user)
        return JsonResponse({
            'result': 'OK',
            'message': 'Requested',
            'team': team.name,
        })


class CancelRequest(LoginRequiredMixin, TeamMixin, View):
    raise_exception = True

    def post(self, request, team_id):
        team = get_object_or_404(models.Team, at_event=request.tenant, pk=team_id)
        user = request.user.profile
        if user not in team.requests.all():
            return JsonResponse({
                'result': 'Bad Request',
                'message': 'Request does not exist',
                'delete': True,
            }, status=400)
        team.requests.remove(user)
        return JsonResponse({
            'result': 'OK',
            'message': 'Requested cancelled',
        })


class AcceptRequest(LoginRequiredMixin, TeamMixin, View):
    raise_exception = True

    def post(self, request, team_id):
        data = json.loads(request.body)
        team = get_object_or_404(models.Team, at_event=request.tenant, pk=team_id)
        if request.user.profile not in team.members.all():
            return JsonResponse({
                'result': 'Forbidden',
                'message': 'Must be a team member to accept an request',
            }, status=403)
        try:
            user = UserProfile.objects.get(pk=data['user'])
        except UserProfile.DoesNotExist:
            return JsonResponse({
                'result': 'Bad Request',
                'message': 'User does not exist',
                'delete': True,
            }, status=400)
        if user not in team.requests.all():
            return JsonResponse({
                'result': 'Bad Request',
                'message': 'User has not requested to join',
                'delete': True,
            }, status=400)
        if user.is_on_explicit_team(request.tenant):
            return JsonResponse({
                'result': 'Bad Request',
                'message': 'Already a member of a team for this event',
                'delete': True,
            }, status=403)
        if team.is_full():
            team.requests.remove(user)
            return JsonResponse({
                'result': 'Bad Request',
                'message': 'This team is full',
                'delete': True,
            }, status=400)
        old_team = user.team_at(request.tenant)
        old_team.guess_set.update(by_team=team)
        old_team.delete()  # This is the user's implicit team, as checked above.
        user.team_invites.remove(*user.team_invites.filter(at_event=request.tenant))
        user.team_requests.remove(*user.team_requests.filter(at_event=request.tenant))
        team.members.add(user)
        return JsonResponse({
            'result': 'OK',
            'message': 'Request accepted',
            'username': user.user.username,
            'seat': user.seat,
        })


class DenyRequest(LoginRequiredMixin, TeamMixin, View):
    raise_exception = True

    def post(self, request, team_id):
        data = json.loads(request.body)
        team = get_object_or_404(models.Team, at_event=request.tenant, pk=team_id)
        if request.user.profile not in team.members.all():
            return JsonResponse({
                'result': 'Forbidden',
                'message': 'Must be a team member to deny an request',
            }, status=403)
        try:
            user = UserProfile.objects.get(pk=data['user'])
        except UserProfile.DoesNotExist:
            return JsonResponse({
                'result': 'Bad Request',
                'message': 'User does not exist',
                'delete': True,
            }, status=400)
        if user not in team.requests.all():
            return JsonResponse({
                'result': 'Bad Request',
                'message': 'User has not requested to join',
                'delete': True,
            }, status=400)
        team.requests.remove(user)
        return JsonResponse({
            'result': 'OK',
            'message': 'Request denied',
<<<<<<< HEAD
        })


class EditProfileView(LoginRequiredMixin, View):

    def get(self, request):
        user_form = forms.UserForm(instance=request.user)
        password_form = ChangePasswordForm(user=request.user) if request.user.has_usable_password() else SetPasswordForm(user=request.user)
        profile_formset = forms.UserProfileFormset(instance=request.user)
        steam_linked = request.user.socialaccount_set.exists()  # This condition breaks down if we support multiple social accounts.
        context = {
            'user_form': user_form,
            'password_form': password_form,
            'profile_formset': profile_formset,
            'steam_linked': steam_linked,
        }
        return TemplateResponse(
            request,
            'teams/profile.html',
            context=context,
        )

    def post(self, request):
        user_form = forms.UserForm(request.POST, instance=request.user)
        if user_form.is_valid():
            created_user = user_form.save(commit=False)
            profile_formset = forms.UserProfileFormset(request.POST, instance=created_user)
            if profile_formset.is_valid():
                created_user.save()
                profile_formset.save()
                return HttpResponseRedirect(reverse('edit_profile'))
=======
        })
>>>>>>> 82e95fcb
<|MERGE_RESOLUTION|>--- conflicted
+++ resolved
@@ -6,11 +6,8 @@
 from django.urls import reverse
 from django.views import View
 from django.views.generic import UpdateView
-<<<<<<< HEAD
-=======
-from hunter2.resolvers import reverse
+
 from accounts.models import UserProfile
->>>>>>> 82e95fcb
 from . import forms, models
 from .forms import CreateTeamForm, InviteForm, RequestForm
 from .mixins import TeamMixin
@@ -351,38 +348,4 @@
         return JsonResponse({
             'result': 'OK',
             'message': 'Request denied',
-<<<<<<< HEAD
-        })
-
-
-class EditProfileView(LoginRequiredMixin, View):
-
-    def get(self, request):
-        user_form = forms.UserForm(instance=request.user)
-        password_form = ChangePasswordForm(user=request.user) if request.user.has_usable_password() else SetPasswordForm(user=request.user)
-        profile_formset = forms.UserProfileFormset(instance=request.user)
-        steam_linked = request.user.socialaccount_set.exists()  # This condition breaks down if we support multiple social accounts.
-        context = {
-            'user_form': user_form,
-            'password_form': password_form,
-            'profile_formset': profile_formset,
-            'steam_linked': steam_linked,
-        }
-        return TemplateResponse(
-            request,
-            'teams/profile.html',
-            context=context,
-        )
-
-    def post(self, request):
-        user_form = forms.UserForm(request.POST, instance=request.user)
-        if user_form.is_valid():
-            created_user = user_form.save(commit=False)
-            profile_formset = forms.UserProfileFormset(request.POST, instance=created_user)
-            if profile_formset.is_valid():
-                created_user.save()
-                profile_formset.save()
-                return HttpResponseRedirect(reverse('edit_profile'))
-=======
-        })
->>>>>>> 82e95fcb
+        })