from dal import autocomplete
from django.contrib.auth.mixins import LoginRequiredMixin
from django.db.models import Q
from django.http import Http404, JsonResponse
from django.shortcuts import get_object_or_404
from django.template.response import TemplateResponse
from django.views import View
from django.views.generic import UpdateView
from hunter2.resolvers import reverse
from . import forms, models
from .forms import CreateTeamForm, InviteForm, RequestForm
from .mixins import TeamMixin

import json


class TeamAutoComplete(LoginRequiredMixin, autocomplete.Select2QuerySetView):
    raise_exception = True

    def get_queryset(self):
        qs = models.Team.objects.filter(at_event=self.request.event).order_by('name')

        if self.q:
            qs = qs.filter(name__istartswith=self.q)

        return qs


class UserProfileAutoComplete(LoginRequiredMixin, autocomplete.Select2QuerySetView):
    raise_exception = True

    def get_queryset(self):
        qs = models.UserProfile.objects.exclude(pk=self.request.user.profile.pk).order_by('user__username')

        if self.q:
            qs = qs.filter(
                Q(user__username__istartswith=self.q) |
                Q(user__email__istartswith=self.q)
            )

        return qs


class CreateTeamView(LoginRequiredMixin, TeamMixin, UpdateView):
    form_class = forms.TeamForm
    template_name = 'teams/create.html'

    def get_form_kwargs(self):
        kwargs = super().get_form_kwargs()
        kwargs['event'] = self.request.event
        kwargs['user'] = self.request.user.profile
        return kwargs

    def get_object(self):
        return self.request.team

    def get_success_url(self):
        event_id = self.request.event.pk
<<<<<<< HEAD
        return reverse('manage_team', kwargs={'event_id': event_id})


class ManageTeamView(LoginRequiredMixin, TeamMixin, View):
    def get(self, request):
        if request.team.is_explicit():
            invite_form = InviteForm()
            invites = request.team.invites.all()
            requests = request.team.requests.all()
            context = {
                'invite_form': invite_form,
                'invites': invites,
                'requests': requests,
            }
        else:
            invites = models.Team.objects.filter(invites=request.user.profile)
            requests = models.Team.objects.filter(requests=request.user.profile)
            create_form = CreateTeamForm(instance=request.team)
            request_form = RequestForm()
            context = {
                'invites': invites,
                'requests': requests,
                'create_form': create_form,
                'request_form': request_form,
            }
        return TemplateResponse(
            request,
            'teams/manage.html',
            context=context,
        )
=======
        team_id = self.request.team.pk
        return reverse('team', subdomain=self.request.subdomain, kwargs={'event_id': event_id, 'team_id': team_id})
>>>>>>> b8170df2


class TeamView(LoginRequiredMixin, TeamMixin, View):
    def get(self, request, team_id):
        team = get_object_or_404(
            models.Team, at_event=request.event, pk=team_id
        )
        if not team.name:
            raise Http404
        else:
            return TemplateResponse(
                request,
                'teams/view.html',
                context={
                    'team': team.name,
                    'members': team.members.all(),
                    'invited': request.user.profile in team.invites.all(),
                    'requested': request.user.profile in team.requests.all(),
                }
            )


class Invite(LoginRequiredMixin, TeamMixin, View):
    raise_exception = True

    def post(self, request, team_id):
        data = json.loads(request.body)
        team = get_object_or_404(models.Team, at_event=request.event, pk=team_id)
        user = request.user.profile
        if user not in team.members.all():
            return JsonResponse({
                'result': 'Forbidden',
                'message': 'Must be a member to invite to a team',
            }, status=403)
        try:
            user = models.UserProfile.objects.get(pk=data['user'])
        except models.UserProfile.DoesNotExist:
            return JsonResponse({
                'result': 'Bad Request',
                'message': 'User does not exist',
            }, status=400)
        if user in team.invites.all():
            return JsonResponse({
                'result': 'Bad Request',
                'message': 'User has already been invited',
            }, status=400)
        if user.is_on_explicit_team(request.event):
            return JsonResponse({
                'result': 'Bad Request',
                'message': 'User is already a member of a team for this event',
            }, status=400)
        if team.is_full():
            return JsonResponse({
                'result': 'Bad Request',
                'message': 'This team is full',
            }, status=400)
        team.invites.add(user)
        return JsonResponse({
            'result': 'OK',
            'message': 'User invited',
            'username': user.user.username,
        })


class CancelInvite(LoginRequiredMixin, TeamMixin, View):
    raise_exception = True

    def post(self, request, team_id):
        data = json.loads(request.body)
        team = get_object_or_404(models.Team, at_event=request.event, pk=team_id)
        if request.user.profile not in team.members.all():
            return JsonResponse({
                'result': 'Forbidden',
                'message': 'Must be a team member to cancel an invite',
            }, status=403)
        try:
            user = models.UserProfile.objects.get(pk=data['user'])
        except models.UserProfile.DoesNotExist:
            return JsonResponse({
                'result': 'Bad Request',
                'message': 'User does not exist',
            }, status=400)
        if user not in team.invites.all():
            return JsonResponse({
                'result': 'Bad Request',
                'message': 'User has not been invited',
            }, status=400)
        team.invites.remove(user)
        return JsonResponse({
            'result': 'OK',
            'message': 'Invite cancelled',
        })


class AcceptInvite(LoginRequiredMixin, TeamMixin, View):
    raise_exception = True

    def post(self, request, team_id):
        team = get_object_or_404(models.Team, at_event=request.event, pk=team_id)
        user = request.user.profile
        if user not in team.invites.all():
            return JsonResponse({
                'result': 'Bad Request',
                'message': 'Not invited to this team',
            }, status=400)
        if user.is_on_explicit_team(request.event):
            return JsonResponse({
                'result': 'Bad Request',
                'message': 'Already on a team for this event',
            }, status=400)
        if team.is_full():
            return JsonResponse({
                'result': 'Bad Request',
                'message': 'This team is full',
            }, status=400)
        old_team = request.user.profile.team_at(request.event)
        old_team.guess_set.update(by_team=team)
        old_team.delete()  # This is the user's implicit team, as checked above.
        team.invites.remove(user)
        team.members.add(user)
        return JsonResponse({
            'result': 'OK',
            'message': 'Invite accepted',
        })


class DenyInvite(LoginRequiredMixin, TeamMixin, View):
    raise_exception = True

    def post(self, request, team_id):
        team = get_object_or_404(models.Team, at_event=request.event, pk=team_id)
        user = request.user.profile
        if user not in team.invites.all():
            return JsonResponse({
                'result': 'Bad Request',
                'message': 'You have not been invited',
            }, status=400)
        team.invites.remove(user)
        return JsonResponse({
            'result': 'OK',
            'message': 'Invite denied',
        })


class Request(LoginRequiredMixin, TeamMixin, View):
    raise_exception = True

    def post(self, request, team_id):
        team = get_object_or_404(models.Team, at_event=request.event, pk=team_id)
        user = request.user.profile
        if user.is_on_explicit_team(request.event):
            return JsonResponse({
                'result': 'Bad Request',
                'message': 'Already a member of a team for this event',
            }, status=400)
        if user in team.requests.all():
            return JsonResponse({
                'result': 'Bad Request',
                'message': 'Already requested',
            }, status=400)
        if team.is_full():
            return JsonResponse({
                'result': 'Bad Request',
                'message': 'This team is full',
            }, status=400)
        team.requests.add(user)
        return JsonResponse({
            'result': 'OK',
            'message': 'Requested',
            'team': team.name,
        })


class CancelRequest(LoginRequiredMixin, TeamMixin, View):
    raise_exception = True

    def post(self, request, team_id):
        team = get_object_or_404(models.Team, at_event=request.event, pk=team_id)
        user = request.user.profile
        if user not in team.requests.all():
            return JsonResponse({
                'result': 'Bad Request',
                'message': 'Request does not exist',
            }, status=400)
        team.requests.remove(user)
        return JsonResponse({
            'result': 'OK',
            'message': 'Requested cancelled',
        })


class AcceptRequest(LoginRequiredMixin, TeamMixin, View):
    raise_exception = True

    def post(self, request, team_id):
        data = json.loads(request.body)
        team = get_object_or_404(models.Team, at_event=request.event, pk=team_id)
        if request.user.profile not in team.members.all():
            return JsonResponse({
                'result': 'Forbidden',
                'message': 'Must be a team member to accept an request',
            }, status=403)
        try:
            user = models.UserProfile.objects.get(pk=data['user'])
        except models.UserProfile.DoesNotExist:
            return JsonResponse({
                'result': 'Bad Request',
                'message': 'User does not exist',
            }, status=400)
        if user not in team.requests.all():
            return JsonResponse({
                'result': 'Bad Request',
                'message': 'User has not requested to join',
            }, status=400)
        if user.is_on_explicit_team(request.event):
            return JsonResponse({
                'result': 'Bad Request',
                'message': 'Already a member of a team for this event',
            }, status=403)
        if team.is_full():
            return JsonResponse({
                'result': 'Bad Request',
                'message': 'This team is full',
            }, status=400)
        old_team = user.team_at(request.event)
        old_team.guess_set.update(by_team=team)
        old_team.delete()  # This is the user's implicit team, as checked above.
        team.members.add(user)
        team.requests.remove(user)
        return JsonResponse({
            'result': 'OK',
            'message': 'Request accepted',
            'username': user.user.username,
            'seat': user.seat,
        })


class DenyRequest(LoginRequiredMixin, TeamMixin, View):
    raise_exception = True

    def post(self, request, team_id):
        data = json.loads(request.body)
        team = get_object_or_404(models.Team, at_event=request.event, pk=team_id)
        if request.user.profile not in team.members.all():
            return JsonResponse({
                'result': 'Forbidden',
                'message': 'Must be a team member to deny an request',
            }, status=403)
        try:
            user = models.UserProfile.objects.get(pk=data['user'])
        except models.UserProfile.DoesNotExist:
            return JsonResponse({
                'result': 'Bad Request',
                'message': 'User does not exist',
            }, status=400)
        if user not in team.requests.all():
            return JsonResponse({
                'result': 'Bad Request',
                'message': 'User has not requested to join',
            }, status=400)
        team.requests.remove(user)
        return JsonResponse({
            'result': 'OK',
            'message': 'Request denied',
        })<|MERGE_RESOLUTION|>--- conflicted
+++ resolved
@@ -56,8 +56,8 @@
 
     def get_success_url(self):
         event_id = self.request.event.pk
-<<<<<<< HEAD
-        return reverse('manage_team', kwargs={'event_id': event_id})
+        team_id = self.request.team.pk
+        return reverse('team', subdomain=self.request.subdomain, kwargs={'event_id': event_id, 'team_id': team_id})
 
 
 class ManageTeamView(LoginRequiredMixin, TeamMixin, View):
@@ -87,10 +87,6 @@
             'teams/manage.html',
             context=context,
         )
-=======
-        team_id = self.request.team.pk
-        return reverse('team', subdomain=self.request.subdomain, kwargs={'event_id': event_id, 'team_id': team_id})
->>>>>>> b8170df2
 
 
 class TeamView(LoginRequiredMixin, TeamMixin, View):
