--- conflicted
+++ resolved
@@ -4,21 +4,13 @@
 from django.views import View
 from django.test import RequestFactory, TestCase
 
+from accounts.factories import UserFactory, UserProfileFactory, SiteFactory
 from accounts.models import UserProfile
-<<<<<<< HEAD
+from events.factories import EventFactory
 from hunter2.resolvers import reverse
+from .factories import TeamFactory
 from .mixins import TeamMixin
 from .models import Team
-
-from accounts.factories import UserFactory, UserProfileFactory, SiteFactory
-from teams.factories import TeamFactory
-from events.factories import EventFactory
-=======
-from events.models import Event
-from hunter2.resolvers import reverse
-from .mixins import TeamMixin
-from .models import Team
->>>>>>> 85532787
 
 import json
 
