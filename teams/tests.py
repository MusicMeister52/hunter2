import json

from django.contrib.sites.models import Site
from django.core.exceptions import ValidationError
from django.http import HttpResponse
from django.test import RequestFactory, TestCase
from django.views import View

<<<<<<< HEAD
from accounts.factories import SiteFactory, UserFactory, UserProfileFactory
from accounts.models import UserProfile
from events.factories import EventFactory
from hunter2.resolvers import reverse
from teams.factories import TeamFactory
from .mixins import TeamMixin
from .models import Team


class FactoryTests(TestCase):

    def test_team_factory_default_construction(self):
        TeamFactory.create()
=======
from accounts.factories import UserFactory, UserProfileFactory, SiteFactory
from accounts.models import UserProfile
from events.factories import EventFactory
from hunter2.resolvers import reverse
from .factories import TeamFactory
from .mixins import TeamMixin
from .models import Team

import json
>>>>>>> f336917a


class EmptyTeamView(TeamMixin, View):
    def get(self, request, *args, **kwargs):
        return HttpResponse()


class TeamRulesTests(TestCase):
    def test_max_team_size(self):
        event = EventFactory(max_team_size=2)
        team  = TeamFactory(at_event=event)

        # Add 3 users to a team when that max is less than that.
        self.assertLess(event.max_team_size, 3)
        users = UserProfileFactory.create_batch(3)

        with self.assertRaises(ValidationError):
            for user in users:
                team.members.add(user)

    def test_one_team_per_member_per_event(self):
        event = EventFactory()
        teams = TeamFactory.create_batch(2, at_event=event)
        user = UserProfileFactory()

        with self.assertRaises(ValidationError):
            teams[0].members.add(user)
            teams[1].members.add(user)


class TeamCreateTests(TestCase):
    def test_team_create(self):
        SiteFactory.create()
        site = Site.objects.get_current()

        password = "hunter2"
        event = EventFactory()
        creator = UserProfileFactory(user__password=password)
        team_template = TeamFactory.build()

        self.assertTrue(self.client.login(username=creator.user.username, password=password))
        response = self.client.post(
            reverse('create_team', kwargs={'event_id': event.id}, subdomain='www'),
            {
                'name': team_template.name,
            },
            HTTP_HOST='www.{}'.format(site.domain),
        )
        self.assertEqual(response.status_code, 302)
        team = Team.objects.get(name=team_template.name)
        self.assertTrue(creator in team.members.all())

    def test_team_name_uniqueness(self):
        old_event = EventFactory()
        new_event = EventFactory(theme=old_event.theme, current=False)
        team1 = TeamFactory(at_event=old_event)

        # Check that the new event team does not raise a validation error
        TeamFactory(name=team1.name, at_event=new_event)

        # Check that creating a team with the same name on the old event is not allowed.
        with self.assertRaises(ValidationError):
            TeamFactory(name=team1.name, at_event=old_event)

    def test_automatic_creation(self):
        factory = RequestFactory()
        request = factory.get('/irrelevant')  # Path is not used because we call the view function directly
        request.event = EventFactory()
        request.user = UserFactory()
        view = EmptyTeamView.as_view()
        response = view(request)

        self.assertEqual(response.status_code, 200)
        profile = UserProfile.objects.get(user=request.user)
        Team.objects.get(members=profile)


class InviteTests(TestCase):
    @classmethod
    def setUpTestData(cls):
        SiteFactory.create()
        cls.site = Site.objects.get_current()
        cls.event = EventFactory(max_team_size=2)
        cls.password = "hunter2"
        cls.team_admin = UserProfileFactory(user__password=cls.password)
        cls.invitee = UserProfileFactory(user__password=cls.password)
        cls.team = TeamFactory(at_event=cls.event, members={cls.team_admin})

    def setUp(self):
        # Crete an invite for the "invitee" user using the "team_admin" account.
        self.assertTrue(self.client.login(username=self.team_admin.user.username, password=self.password))
        response = self.client.post(
            reverse('invite', kwargs={'event_id': self.event.id, 'team_id': self.team.id}, subdomain='www'),
            json.dumps({
                'user': self.invitee.id
            }),
            'application/json',
            HTTP_HOST='www.{}'.format(self.site.domain),
        )
        self.assertEqual(response.status_code, 200)

    def test_invite_accept(self):
        self.assertTrue(self.client.login(username=self.invitee.user.username, password=self.password))
        response = self.client.post(
            reverse('acceptinvite', kwargs={'event_id': self.event.id, 'team_id': self.team.id}, subdomain='www'),
            json.dumps({}),
            'application/json',
            HTTP_HOST='www.{}'.format(self.site.domain),
        )
        self.assertEqual(response.status_code, 200)
        self.assertTrue(self.invitee in self.team.members.all())
        self.assertFalse(self.invitee in self.team.invites.all())

        # Now try to invite to a full team
        invitee2 = UserProfileFactory(user__password=self.password)
        self.assertTrue(self.client.login(username=self.invitee.user.username, password=self.password))
        response = self.client.post(
            reverse('invite', kwargs={'event_id': self.event.id, 'team_id': self.team.id}, subdomain='www'),
            json.dumps({
                'user': invitee2.id
            }),
            'application/json',
            HTTP_HOST='www.{}'.format(self.site.domain),
        )
        self.assertEqual(response.status_code, 400)
        self.assertFalse(invitee2 in self.team.members.all())
        self.assertFalse(invitee2 in self.team.invites.all())

        # Now bypass the invitation mechanism to add an invite anyway and
        # check it can't be accepted
        self.team.invites.add(invitee2)
        self.assertTrue(self.client.login(username=invitee2.user.username, password=self.password))
        response = self.client.post(
            reverse('acceptinvite', kwargs={'event_id': self.event.id, 'team_id': self.team.id}, subdomain='www'),
            json.dumps({}),
            'application/json',
            HTTP_HOST='www.{}'.format(self.site.domain),
        )
        self.assertEqual(response.status_code, 400)
        self.assertFalse(invitee2 in self.team.members.all())
        # Finally check we cleaned up the invite after failing
        self.assertFalse(invitee2 in self.team.invites.all())

    def test_invite_cancel(self):
        response = self.client.post(
            reverse('cancelinvite', kwargs={'event_id': self.event.id, 'team_id': self.team.id}, subdomain='www'),
            json.dumps({
                'user': self.invitee.id
            }),
            'application/json',
            HTTP_HOST='www.{}'.format(self.site.domain),
        )
        self.assertEqual(response.status_code, 200)
        self.assertFalse(self.invitee in self.team.members.all())
        self.assertFalse(self.invitee in self.team.invites.all())

    def test_invite_deny(self):
        self.assertTrue(self.client.login(username=self.invitee.user.username, password=self.password))
        response = self.client.post(
            reverse('denyinvite', kwargs={'event_id': self.event.id, 'team_id': self.team.id}, subdomain='www'),
            json.dumps({}),
            'application/json',
            HTTP_HOST='www.{}'.format(self.site.domain),
        )
        self.assertEqual(response.status_code, 200)
        self.assertFalse(self.invitee in self.team.members.all())
        self.assertFalse(self.invitee in self.team.invites.all())

    def test_invite_views_forbidden(self):
        self.client.logout()
        response = self.client.post(
            reverse('invite', kwargs={'event_id': self.event.id, 'team_id': self.team.id}, subdomain='www'),
            json.dumps({
                'user': self.team_admin.id
            }),
            'application/json',
            HTTP_HOST='www.{}'.format(self.site.domain),
        )
        self.assertEqual(response.status_code, 403)
        response = self.client.post(
            reverse('cancelinvite', kwargs={'event_id': self.event.id, 'team_id': self.team.id}, subdomain='www'),
            json.dumps({
                'user': self.team_admin.id
            }),
            'application/json',
            HTTP_HOST='www.{}'.format(self.site.domain),
        )
        self.assertEqual(response.status_code, 403)
        response = self.client.post(
            reverse('acceptinvite', kwargs={'event_id': self.event.id, 'team_id': self.team.id}, subdomain='www'),
            json.dumps({
                'user': self.team_admin.id
            }),
            'application/json',
            HTTP_HOST='www.{}'.format(self.site.domain),
        )
        self.assertEqual(response.status_code, 403)
        response = self.client.post(
            reverse('denyinvite', kwargs={'event_id': self.event.id, 'team_id': self.team.id}, subdomain='www'),
            json.dumps({
                'user': self.team_admin.id
            }),
            'application/json',
            HTTP_HOST='www.{}'.format(self.site.domain),
        )
        self.assertEqual(response.status_code, 403)


class RequestTests(TestCase):
    @classmethod
    def setUpTestData(cls):
        SiteFactory.create()
        cls.site = Site.objects.get_current()
        cls.event = EventFactory(max_team_size=2)
        cls.password = "hunter2"
        cls.team_admin = UserProfileFactory(user__password=cls.password)
        cls.applicant = UserProfileFactory(user__password=cls.password)
        cls.team = TeamFactory(at_event=cls.event, members={cls.team_admin})

    def setUp(self):
        # The "applicant" is requesting a place on "team".
        self.assertTrue(self.client.login(username=self.applicant.user.username, password=self.password))
        response = self.client.post(
            reverse('request', kwargs={'event_id': self.event.id, 'team_id': self.team.id}, subdomain='www'),
            json.dumps({}),
            'application/json',
            HTTP_HOST='www.{}'.format(self.site.domain),
        )
        self.assertEqual(response.status_code, 200)

    def test_request_accept(self):
        self.assertTrue(self.client.login(username=self.team_admin.user.username, password=self.password))
        response = self.client.post(
            reverse('acceptrequest', kwargs={'event_id': self.event.id, 'team_id': self.team.id}, subdomain='www'),
            json.dumps({
                'user': self.applicant.id
            }),
            'application/json',
            HTTP_HOST='www.{}'.format(self.site.domain),
        )
        self.assertEqual(response.status_code, 200)
        self.assertTrue(self.applicant in self.team.members.all())
        self.assertFalse(self.applicant in self.team.requests.all())

        # Now try to send a request to the full team
        applicant2 = UserProfileFactory(user__password=self.password)
        self.assertTrue(self.client.login(username=applicant2.user.username, password=self.password))
        response = self.client.post(
            reverse('request', kwargs={'event_id': self.event.id, 'team_id': self.team.id}, subdomain='www'),
            json.dumps({}),
            'application/json',
            HTTP_HOST='www.{}'.format(self.site.domain),
        )
        self.assertEqual(response.status_code, 400)
        self.assertFalse(applicant2 in self.team.members.all())
        self.assertFalse(applicant2 in self.team.requests.all())

        # Now bypass the request mechanism to add a request anyway and
        # check it can't be accepted
        self.team.requests.add(applicant2)
        self.assertTrue(self.client.login(username=self.team_admin.user.username, password=self.password))
        response = self.client.post(
            reverse('acceptrequest', kwargs={'event_id': self.event.id, 'team_id': self.team.id}, subdomain='www'),
            json.dumps({
                'user': applicant2.id
            }),
            'application/json',
            HTTP_HOST='www.{}'.format(self.site.domain),
        )
        self.assertEqual(response.status_code, 400)
        self.assertFalse(applicant2 in self.team.members.all())
        # Finally check we cleaned up the request after failing
        self.assertFalse(applicant2 in self.team.requests.all())

    def test_request_cancel(self):
        response = self.client.post(
            reverse('cancelrequest', kwargs={'event_id': self.event.id, 'team_id': self.team.id}, subdomain='www'),
            json.dumps({}),
            'application/json',
            HTTP_HOST='www.{}'.format(self.site.domain),
        )
        self.assertEqual(response.status_code, 200)
        self.assertFalse(self.applicant in self.team.members.all())
        self.assertFalse(self.applicant in self.team.requests.all())

    def test_request_deny(self):
        self.assertTrue(self.client.login(username=self.team_admin.user.username, password=self.password))
        response = self.client.post(
            reverse('denyrequest', kwargs={'event_id': self.event.id, 'team_id': self.team.id}, subdomain='www'),
            json.dumps({
                'user': self.applicant.id
            }),
            'application/json',
            HTTP_HOST='www.{}'.format(self.site.domain),
        )
        self.assertEqual(response.status_code, 200)
        self.assertFalse(self.applicant in self.team.members.all())
        self.assertFalse(self.applicant in self.team.requests.all())

    def test_request_views_forbidden(self):
        self.client.logout()
        response = self.client.post(
            reverse('request', kwargs={'event_id': self.event.id, 'team_id': self.team.id}, subdomain='www'),
            json.dumps({
                'user': self.team_admin.id
            }),
            'application/json',
            HTTP_HOST='www.{}'.format(self.site.domain),
        )
        self.assertEqual(response.status_code, 403)
        response = self.client.post(
            reverse('cancelrequest', kwargs={'event_id': self.event.id, 'team_id': self.team.id}, subdomain='www'),
            json.dumps({
                'user': self.team_admin.id
            }),
            'application/json',
            HTTP_HOST='www.{}'.format(self.site.domain),
        )
        self.assertEqual(response.status_code, 403)
        response = self.client.post(
            reverse('acceptrequest', kwargs={'event_id': self.event.id, 'team_id': self.team.id}, subdomain='www'),
            json.dumps({
                'user': self.team_admin.id
            }),
            'application/json',
            HTTP_HOST='www.{}'.format(self.site.domain),
        )
        self.assertEqual(response.status_code, 403)
        response = self.client.post(
            reverse('denyrequest', kwargs={'event_id': self.event.id, 'team_id': self.team.id}, subdomain='www'),
            json.dumps({
                'user': self.team_admin.id
            }),
            'application/json',
            HTTP_HOST='www.{}'.format(self.site.domain),
        )
        self.assertEqual(response.status_code, 403)<|MERGE_RESOLUTION|>--- conflicted
+++ resolved
@@ -6,22 +6,7 @@
 from django.test import RequestFactory, TestCase
 from django.views import View
 
-<<<<<<< HEAD
 from accounts.factories import SiteFactory, UserFactory, UserProfileFactory
-from accounts.models import UserProfile
-from events.factories import EventFactory
-from hunter2.resolvers import reverse
-from teams.factories import TeamFactory
-from .mixins import TeamMixin
-from .models import Team
-
-
-class FactoryTests(TestCase):
-
-    def test_team_factory_default_construction(self):
-        TeamFactory.create()
-=======
-from accounts.factories import UserFactory, UserProfileFactory, SiteFactory
 from accounts.models import UserProfile
 from events.factories import EventFactory
 from hunter2.resolvers import reverse
@@ -29,8 +14,11 @@
 from .mixins import TeamMixin
 from .models import Team
 
-import json
->>>>>>> f336917a
+
+class FactoryTests(TestCase):
+
+    def test_team_factory_default_construction(self):
+        TeamFactory.create()
 
 
 class EmptyTeamView(TeamMixin, View):
