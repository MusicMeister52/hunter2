{% extends "events/base.html" %}
{% load hunter2urls %}

{% block topbar_right %}{% spaceless %}
<<<<<<< HEAD
	<li class="button"><a href="{% url 'manage_team' request.event.pk %}">Team</a></li>
	{{ block.super }}
=======
	{{ block.super }}
	<li class="button"><a href="{% url 'manage_team' 'www' request.event.pk %}">Team</a></li>
>>>>>>> 8b8d5886
{% endspaceless %}{% endblock %}<|MERGE_RESOLUTION|>--- conflicted
+++ resolved
@@ -2,11 +2,6 @@
 {% load hunter2urls %}
 
 {% block topbar_right %}{% spaceless %}
-<<<<<<< HEAD
-	<li class="button"><a href="{% url 'manage_team' request.event.pk %}">Team</a></li>
+	<li class="button"><a href="{% url 'manage_team' 'www' request.event.pk %}">Team</a></li>
 	{{ block.super }}
-=======
-	{{ block.super }}
-	<li class="button"><a href="{% url 'manage_team' 'www' request.event.pk %}">Team</a></li>
->>>>>>> 8b8d5886
 {% endspaceless %}{% endblock %}