# vim: set fileencoding=utf-8 :
from django.contrib.postgres.fields import JSONField
from django.db import models
from django.db.models import Q
from django.utils import timezone
from sortedm2m.fields import SortedManyToManyField
from .runtimes.registry import RuntimesRegistry as rr
from datetime import timedelta
from enumfields import EnumField, Enum

import events
import teams
import uuid


class Puzzle(models.Model):
    title = models.CharField(max_length=255, unique=True)
    runtime = models.CharField(
        max_length=1, choices=rr.RUNTIME_CHOICES, default=rr.STATIC
    )
    flavour = models.TextField()
    content = models.TextField()
    cb_runtime = models.CharField(
        max_length=1, choices=rr.RUNTIME_CHOICES, default=rr.STATIC
    )
    cb_content = models.TextField(blank=True, default='')
    start_date = models.DateTimeField(blank=True, default=timezone.now)
    headstart_granted = models.DurationField(
        default=timedelta(),
        help_text='How much headstart this puzzle gives to later episodes which gain headstart from this episode'
    )

    def __str__(self):
        return f'<Puzzle: {self.title}>'

    def unlocked_by(self, team):
        # Is this puzzle playable?
        # TODO: Make it not depend on a team. So single player puzzles work.
        episode = self.episode_set.get(event=team.at_event)
        return episode.unlocked_by(team) and \
            episode._puzzle_unlocked_by(self, team)

    def answered_by(self, team):
        """Return a list of correct guesses for this puzzle by the given team, ordered by when they were given."""
        guesses = Guess.objects.filter(
            by__in=team.members.all(),
            for_puzzle=self,
        ).order_by(
            'given'
        ).select_related('correct_for')

        # TODO: Should return bool
        return [g for g in guesses if g.get_correct_for()]

    def first_correct_guesses(self, event):
        """Returns a dictionary of teams to guesses, where the guess is that team's earliest correct, validated guess for this puzzle"""
        correct_guesses = Guess.objects.filter(
            for_puzzle=self,
        ).order_by(
            'given'
        ).select_related('correct_for', 'by_team')

        team_guesses = {}
        for g in correct_guesses:
            if g.get_correct_for() and g.by_team not in team_guesses:
                team_guesses[g.by_team] = g

        return team_guesses

    def finished_teams(self, event):
        """Return a list of teams who have completed this puzzle at the given event in order of completion."""
        team_guesses = self.first_correct_guesses(event)

        return sorted(team_guesses.keys(), key=lambda t: (team_guesses[t].given, team_guesses[t].pk))

    def position(self, team):
        """Returns the position in which the given team finished this puzzle: 0 = first, None = not yet finished."""
        try:
            return self.finished_teams(team.at_event).index(team)
        except ValueError:
            return None


class PuzzleFile(models.Model):
    puzzle = models.ForeignKey(Puzzle, on_delete=models.CASCADE)
    slug = models.SlugField()
    file = models.FileField(upload_to='puzzles/')


class Clue(models.Model):
    puzzle = models.ForeignKey(Puzzle, on_delete=models.CASCADE)
    text = models.TextField()

    class Meta:
        abstract = True


class Hint(Clue):
    time = models.DurationField()

    def unlocked_by(self, team, data):
        if data.tp_data.start_time:
            return data.tp_data.start_time + self.time < timezone.now()
        else:
            return False


class Unlock(Clue):
    def unlocked_by(self, team):
        guesses = Guess.objects.filter(
            by__in=team.members.all()
        ).filter(
            for_puzzle=self.puzzle
        )
        return [g for g in guesses if any([u.validate_guess(g) for u in self.unlockanswer_set.all()])]


class UnlockAnswer(models.Model):
    unlock = models.ForeignKey(Unlock, on_delete=models.CASCADE)
    runtime = models.CharField(
        max_length=1, choices=rr.RUNTIME_CHOICES, default=rr.STATIC
    )
    guess = models.TextField()

    def validate_guess(self, guess):
        return rr.validate_guess(
            self.runtime,
            self.guess,
            guess.guess,
        )


class Answer(models.Model):
    for_puzzle = models.ForeignKey(Puzzle, on_delete=models.CASCADE)
    runtime = models.CharField(
        max_length=1, choices=rr.RUNTIME_CHOICES, default=rr.STATIC
    )
    answer = models.TextField()

    def __str__(self):
        return f'<Answer: {self.answer}>'

    def save(self, *args, **kwargs):
        super().save(*args, **kwargs)
        guesses = Guess.objects.filter(
            Q(for_puzzle=self.for_puzzle),
            Q(correct_for__isnull=True) | Q(correct_for=self)
        )
        guesses.update(correct_current=False)

    def delete(self, *args, **kwargs):
        guesses = Guess.objects.filter(
            for_puzzle=self.for_puzzle,
            correct_for=self
        )
        guesses.update(correct_current=False)
        super().delete(*args, **kwargs)

    def validate_guess(self, guess):
        return rr.validate_guess(
            self.runtime,
            self.answer,
            guess.guess,
        )


class Guess(models.Model):
    for_puzzle = models.ForeignKey(Puzzle, on_delete=models.CASCADE)
    by = models.ForeignKey(teams.models.UserProfile, on_delete=models.CASCADE)
    by_team = models.ForeignKey(teams.models.Team, on_delete=models.PROTECT)
    guess = models.TextField()
    given = models.DateTimeField(auto_now_add=True)
    # The following two fields cache whether the guess is correct. Do not use them directly.
    correct_for = models.ForeignKey(Answer, blank=True, null=True, on_delete=models.SET_NULL)
    correct_current = models.BooleanField(default=False)

    class Meta:
        verbose_name_plural = 'Guesses'

    def __str__(self):
        return f'<Guess: {self.guess} by {self.by}>'

    def get_team(self):
        event = self.for_puzzle.episode_set.get().event
        return teams.models.Team.objects.filter(at_event=event, members=self.by).get()

    def get_correct_for(self):
        """Get the first answer this guess is correct for, if such exists."""
        if not self.correct_current:
            self._evaluate_correctness()
            self.save(update_team=False)

        return self.correct_for

    def _evaluate_correctness(self, data=None, answers=None):
        """Re-evaluate self.correct_current and self.correct_for.

        Sets self.correct_current to True, and self.correct_for to the first
        answer this is correct for, if such exists. Does not save the model."""
        if data is None:
            data = PuzzleData(self.for_puzzle, self.by_team)
        if answers is None:
            answers = self.for_puzzle.answer_set.all()

        self.correct_for = None
        self.correct_current = True

        for answer in answers:
            if answer.validate_guess(self):
                self.correct_for = answer
                return

    def save(self, *args, update_team=True, **kwargs):
        if update_team:
            self.by_team = self.get_team()
        self._evaluate_correctness()
        super().save(*args, **kwargs)

    def time_on_puzzle(self):
        team = self.by_team
        data = TeamPuzzleData.objects.filter(
            puzzle=self.for_puzzle,
            team=team
        ).get()
        if not data.start_time:
            # This should never happen, but can do with sample data.
            return '0'
        time_active = self.given - data.start_time
        hours, seconds = divmod(time_active.total_seconds(), 3600)
        minutes, seconds = divmod(seconds, 60)
        return '%02d:%02d:%02d' % (hours, minutes, seconds)


class TeamData(models.Model):
    team = models.ForeignKey(teams.models.Team, on_delete=models.CASCADE)
    data = JSONField(default={})

    class Meta:
        verbose_name_plural = 'Team data'

    def __str__(self):
<<<<<<< HEAD
        return f'<TeamData: {self.team.name}>'
=======
        return f'<TeamData: {self.team}>'
>>>>>>> 073f7d2a


class UserData(models.Model):
    event = models.ForeignKey(events.models.Event, on_delete=models.CASCADE)
    user = models.ForeignKey(teams.models.UserProfile, on_delete=models.CASCADE)
    data = JSONField(default={})

    class Meta:
        verbose_name_plural = 'User data'

    def __str__(self):
        return f'<UserData: {self.user.user.username}>'


class TeamPuzzleData(models.Model):
    puzzle = models.ForeignKey(Puzzle, on_delete=models.CASCADE)
    team = models.ForeignKey(teams.models.Team, on_delete=models.CASCADE)
    start_time = models.DateTimeField(null=True)
    data = JSONField(default={})

    class Meta:
        verbose_name_plural = 'Team puzzle data'

    def __str__(self):
        return f'<TeamPuzzleData: {self.team.name} - {self.puzzle.title}>'


class UserPuzzleData(models.Model):
    puzzle = models.ForeignKey(Puzzle, on_delete=models.CASCADE)
    user = models.ForeignKey(teams.models.UserProfile, on_delete=models.CASCADE)
    token = models.UUIDField(default=uuid.uuid4, editable=False)
    data = JSONField(default={})

    class Meta:
        verbose_name_plural = 'User puzzle data'

    def __str__(self):
        return f'<UserPuzzleData: {self.user.user.username} - {self.puzzle.title}>'

    def team(self):
        """Helper method to fetch the team associated with this user and puzzle"""
        event = self.puzzle.episode_set.get().event
        return self.user.team_at(event)


# Convenience class for using all the above data objects together
class PuzzleData:
    from .models import TeamData, UserData, TeamPuzzleData, UserPuzzleData

    def __init__(self, puzzle, team, user=None):
        self.t_data, created = TeamData.objects.get_or_create(team=team)
        self.tp_data, created = TeamPuzzleData.objects.get_or_create(
            puzzle=puzzle, team=team
        )
        if user:
            self.u_data, created = UserData.objects.get_or_create(
                event=team.at_event, user=user
            )
            self.up_data, created = UserPuzzleData.objects.get_or_create(
                puzzle=puzzle, user=user
            )

    def save(self):
        self.t_data.save()
        self.tp_data.save()
        if self.u_data:
            self.u_data.save()
        if self.up_data:
            self.up_data.save()


class Episode(models.Model):
    name = models.CharField(max_length=255)
    flavour = models.TextField()
    puzzles = SortedManyToManyField(Puzzle, blank=True)
    prequels = models.ManyToManyField(
        'self', blank=True,
        help_text='Set of episodes which must be completed before starting this one', related_name='sequels',
        symmetrical=False,
    )
    start_date = models.DateTimeField()
    event = models.ForeignKey(events.models.Event, on_delete=models.CASCADE)
    parallel = models.BooleanField(default=False)
    headstart_from = models.ManyToManyField(
        "self", blank=True,
        help_text='Episodes which should grant a headstart for this episode',
        symmetrical=False,
    )

    class Meta:
        unique_together = (('event', 'start_date'),)

    def __str__(self):
        return f'<Episode: {self.event.name} - {self.name}>'

    def follows(self, episode):
        """Does this episode follow the provied episode by one or more prequel relationships?"""
        if episode in self.prequels.all():
            return True
        else:
            return any([p.follows(episode) for p in self.prequels.all()])

    def get_puzzle(self, puzzle_number):
        n = int(puzzle_number)
        return self.puzzles.all()[n - 1:n].get()

    def next_puzzle(self, team):
        """return the relative id of the next puzzle the player should attempt, or None.

        None is returned if the puzzle is parallel and there is not exactly
        one unlocked puzzle, or if it is linear and all puzzles have been unlocked."""

        if self.parallel:
            unlocked = None
            for i, puzzle in enumerate(self.puzzles.all()):
                if not puzzle.answered_by(team):
                    if unlocked is None:
                        unlocked = i + 1
                    else:
                        return None
            return unlocked
        else:
            for i, puzzle in enumerate(self.puzzles.all()):
                if not puzzle.answered_by(team):
                    return i + 1

        return None

    def started(self, team=None):
        date = self.start_date
        if team:
            date -= self.headstart_applied(team)

        return date < timezone.now()

    def get_relative_id(self):
        episodes = self.event.episode_set.order_by('start_date')
        for index, e in enumerate(episodes):
            if e == self:
                return index + 1
        return -1

    def unlocked_by(self, team):
        return all([episode.finished_by(team) for episode in self.prequels.all()])

    def finished_by(self, team):
        return all([puzzle.answered_by(team) for puzzle in self.puzzles.all()])

    def finished_positions(self):
        """Get a list of teams who have finished this episode in order of finishing."""
        if not self.puzzles.all():
            return []

        if self.parallel:
            # The position is determined by when the latest of a team's first successful guesses came in, over
            # all puzzles in the episode. Teams which haven't answered all questions are discarded.
            last_team_guesses = {team: None for team in teams.models.Team.objects.filter(at_event=self.event)}

            for p in self.puzzles.all():
                team_guesses = p.first_correct_guesses(self.event)
                for team in list(last_team_guesses.keys()):
                    if team not in team_guesses:
                        del last_team_guesses[team]
                        continue
                    if not last_team_guesses[team]:
                        last_team_guesses[team] = team_guesses[team]
                    elif team_guesses[team].given > last_team_guesses[team].given:
                        last_team_guesses[team] = team_guesses[team]

            return sorted(last_team_guesses.keys(), key=lambda t: last_team_guesses[t].given)

        else:
            last_puzzle = self.puzzles.all().last()
            return last_puzzle.finished_teams(self.event)

    def headstart_applied(self, team):
        """The headstart that the team has acquired that will be applied to this episode"""
        seconds = sum([e.headstart_granted(team).total_seconds() for e in self.headstart_from.all()])
        return timedelta(seconds=seconds)

    def headstart_granted(self, team):
        """The headstart that the team has acquired by completing puzzles in this episode"""
        seconds = sum([p.headstart_granted.total_seconds() for p in self.puzzles.all() if p.answered_by(team)])
        return timedelta(seconds=seconds)

    def _puzzle_unlocked_by(self, puzzle, team):
        started_puzzles = self.puzzles.filter(start_date__lt=timezone.now())
        if self.parallel:
            return puzzle in started_puzzles
        else:
            for p in started_puzzles:
                if p == puzzle:
                    return True
                if not p.answered_by(team):
                    return False

    def unlocked_puzzles(self, team):
        started_puzzles = self.puzzles.filter(start_date__lt=timezone.now())
        if self.parallel:
            return started_puzzles
        else:
            result = []
            for p in started_puzzles:
                result.append(p)
                if not p.answered_by(team):
                    break

            return result


class AnnoucmentType(Enum):
    INFO = 'I'
    SUCCESSS = 'S'
    WARNING = 'W'
    ERROR = 'E'


class Annoucement(models.Model):
    event = models.ForeignKey(events.models.Event, on_delete=models.CASCADE, related_name='announcements')
    puzzle = models.ForeignKey(Puzzle, on_delete=models.CASCADE, related_name='announcements', null=True, blank=True)
    title = models.CharField(max_length=255)
    posted = models.DateTimeField(auto_now_add=True)
    message = models.TextField(blank=True)
    type = EnumField(AnnoucmentType, max_length=1, default=AnnoucmentType.INFO)

    def __str__(self):
        return f'<EventAnnoucement: {self.title}>'<|MERGE_RESOLUTION|>--- conflicted
+++ resolved
@@ -239,11 +239,7 @@
         verbose_name_plural = 'Team data'
 
     def __str__(self):
-<<<<<<< HEAD
         return f'<TeamData: {self.team.name}>'
-=======
-        return f'<TeamData: {self.team}>'
->>>>>>> 073f7d2a
 
 
 class UserData(models.Model):
