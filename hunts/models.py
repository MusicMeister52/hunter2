from django.contrib.postgres.fields import JSONField
from django.db import models
from django.utils import timezone
from events.models import Event
from sortedm2m.fields import SortedManyToManyField
from .runtimes.registry import RuntimesRegistry as rr
from datetime import timedelta

import events
import teams


class Puzzle(models.Model):
    title = models.CharField(max_length=255, unique=True)
    runtime = models.CharField(
        max_length=1, choices=rr.RUNTIME_CHOICES, default=rr.STATIC
    )
    content = models.TextField()
    cb_runtime = models.CharField(
        max_length=1, choices=rr.RUNTIME_CHOICES, default=rr.STATIC
    )
    cb_content = models.TextField(blank=True, default='')
    start_date = models.DateTimeField(blank=True, default=timezone.now)
    headstart_granted = models.DurationField(
        default=timedelta(),
        help_text='How much headstart this puzzle gives to later episodes which gain headstart from this episode'
    )

    def __str__(self):
        return f'<Puzzle: {self.title}>'

    def unlocked_by(self, team):
        # Is this puzzle playable?
        # TODO: Make it not depend on a team. So single player puzzles work.
        episode = self.episode_set.get(event=team.at_event)
        return episode.unlocked_by(team) and \
            episode._puzzle_unlocked_by(self, team)

    def answered_by(self, team, data=None):
        """Return a list of correct guesses for this puzzle by the given team, ordered by when they were given."""
        if data is None:
            data = PuzzleData(self, team)
        guesses = Guess.objects.filter(
            by__in=team.members.all()
        ).filter(
            for_puzzle=self
        ).order_by(
            '-given'
        )

        # TODO: Should return bool
        return [g for g in guesses if any([a.validate_guess(g, data) for a in self.answer_set.all()])]

    def best_guesses(self, event):
        """Returns a dictionary of teams to guesses, where the guess is that team's earliest valid guess for this puzzle"""
        all_teams = teams.models.Team.objects.filter(at_event=event)
        team_guesses = {}
        for t in all_teams:
            correct_answers = self.answered_by(t)
            if correct_answers:
                team_guesses[t] = correct_answers[0]

        return team_guesses

    def finished_teams(self, event):
        """Return a list of teams who have completed this puzzle at the given event in order of completion."""
        team_guesses = self.best_guesses(event)

        return sorted(team_guesses.keys(), key=lambda t: team_guesses[t].given)

    def position(self, team):
        """Returns the position in which the given team finished this puzzle: 0 = first, None = not yet finished."""
        try:
            return self.finished_teams(team.at_event).index(team)
        except ValueError:
            return None


class PuzzleFile(models.Model):
    puzzle = models.ForeignKey(Puzzle, on_delete=models.CASCADE)
    slug = models.SlugField()
    file = models.FileField(upload_to='puzzles/')


class Clue(models.Model):
    puzzle = models.ForeignKey(Puzzle, on_delete=models.CASCADE)
    text = models.TextField()

    class Meta:
        abstract = True


class Hint(Clue):
    time = models.DurationField()

    def unlocked_by(self, team, data):
        if data.tp_data.start_time:
            return data.tp_data.start_time + self.time < timezone.now()
        else:
            return False


class Unlock(Clue):
    def unlocked_by(self, team, data):
        guesses = Guess.objects.filter(
            by__in=team.members.all()
        ).filter(
            for_puzzle=self.puzzle
        )
        return [g for g in guesses if any([u.validate_guess(g, data) for u in self.unlockguess_set.all()])]


class UnlockGuess(models.Model):
    unlock = models.ForeignKey(Unlock, on_delete=models.CASCADE)
    runtime = models.CharField(
        max_length=1, choices=rr.RUNTIME_CHOICES, default=rr.STATIC
    )
    guess = models.TextField()

    def validate_guess(self, guess, data):
        return rr.validate_guess(
            self.runtime,
            self.guess,
            guess.guess,
            data.tp_data,
            data.t_data,
        )


class Answer(models.Model):
    for_puzzle = models.ForeignKey(Puzzle, on_delete=models.CASCADE)
    runtime = models.CharField(
        max_length=1, choices=rr.RUNTIME_CHOICES, default=rr.STATIC
    )
    answer = models.TextField()

    def __str__(self):
        return f'<Answer: {self.answer}>'

    def validate_guess(self, guess, data):
        return rr.validate_guess(
            self.runtime,
            self.answer,
            guess.guess,
            data.tp_data,
            data.t_data,
        )


class Guess(models.Model):
    for_puzzle = models.ForeignKey(Puzzle, on_delete=models.CASCADE)
    by = models.ForeignKey(teams.models.UserProfile, on_delete=models.CASCADE)
    guess = models.TextField()
    given = models.DateTimeField(auto_now_add=True)

    class Meta:
        verbose_name_plural = 'Guesses'

    def __str__(self):
        return f'<Guess: {self.guess} by {self.by}>'


class TeamData(models.Model):
    team = models.ForeignKey(teams.models.Team, on_delete=models.CASCADE)
    data = JSONField(default={})

    class Meta:
        verbose_name_plural = 'Team puzzle data'

    def __str__(self):
        return f'<TeamData: {self.team.name} - {self.puzzle.title}>'


class UserData(models.Model):
    event = models.ForeignKey(events.models.Event, on_delete=models.CASCADE)
    user = models.ForeignKey(teams.models.UserProfile, on_delete=models.CASCADE)
    data = JSONField(default={})

    class Meta:
        verbose_name_plural = 'User puzzle data'

    def __str__(self):
        return f'<UserData: {self.user.name} - {self.puzzle.title}>'


class TeamPuzzleData(models.Model):
    puzzle = models.ForeignKey(Puzzle, on_delete=models.CASCADE)
    team = models.ForeignKey(teams.models.Team, on_delete=models.CASCADE)
    start_time = models.DateTimeField(null=True)
    data = JSONField(default={})

    class Meta:
        verbose_name_plural = 'Team puzzle data'

    def __str__(self):
        return f'<TeamPuzzleData: {self.team.name} - {self.puzzle.title}>'


class UserPuzzleData(models.Model):
    puzzle = models.ForeignKey(Puzzle, on_delete=models.CASCADE)
    user = models.ForeignKey(teams.models.UserProfile, on_delete=models.CASCADE)
    data = JSONField(default={})

    class Meta:
        verbose_name_plural = 'User puzzle data'

    def __str__(self):
        return f'<UserPuzzleData: {self.user.name} - {self.puzzle.title}>'


# Convenience class for using all the above data objects together
class PuzzleData:
    from .models import TeamData, UserData, TeamPuzzleData, UserPuzzleData

    def __init__(self, puzzle, team, user=None):
        self.t_data, created = TeamData.objects.get_or_create(team=team)
        self.tp_data, created = TeamPuzzleData.objects.get_or_create(
            puzzle=puzzle, team=team
        )
        if user:
            self.u_data, created = UserData.objects.get_or_create(
                event=team.at_event, user=user
            )
            self.up_data, created = UserPuzzleData.objects.get_or_create(
                puzzle=puzzle, user=user
            )

    def save(self):
        self.t_data.save()
        self.tp_data.save()
        if self.u_data:
            self.u_data.save()
        if self.up_data:
            self.up_data.save()


class Episode(models.Model):
    puzzles = SortedManyToManyField(Puzzle, blank=True)
    name = models.CharField(max_length=255)
    start_date = models.DateTimeField()
    event = models.ForeignKey(Event, on_delete=models.CASCADE)
    parallel = models.BooleanField(default=False)
    headstart_from = models.ManyToManyField(
        "self", blank=True,
        help_text='Episodes which should grant a headstart for this episode'
    )

    class Meta:
        unique_together = (('event', 'start_date'),)

    def __str__(self):
        return f'<Episode: {self.event.name} - {self.name}>'

    def get_puzzle(self, puzzle_number):
        n = int(puzzle_number)
        return self.puzzles.all()[n - 1:n].get()

    def started(self, team=None):
        date = self.start_date
        if team:
            date -= self.headstart_applied(team)

        return date < timezone.now()

    def get_relative_id(self):
        episodes = self.event.episode_set.order_by('start_date')
        for index, e in enumerate(episodes):
            if e == self:
                return index + 1
        return -1

    def unlocked_by(self, team):
        prequels = Episode.objects.filter(
            event=self.event,
            start_date__lt=self.start_date
        )
        return all([episode.finished_by(team) for episode in prequels])

    def finished_by(self, team):
        return all([puzzle.answered_by(team) for puzzle in self.puzzles.all()])

<<<<<<< HEAD
    def finished_positions(self):
        """Get a list of teams who have finished this episode in order of finishing."""
        if not self.puzzles:
            return []

        if self.parallel:
            # The position is determined by when the latest of a team's first successful guesses came in, over
            # all puzzles in the episode. Teams which haven't answered all questions are discarded.
            last_team_guesses = {team: None for team in teams.models.Team.objects.filter(at_event=self.event)}

            for p in self.puzzles.all():
                team_guesses = p.best_guesses(self.event)
                for team in last_team_guesses:
                    if team not in team_guesses:
                        del last_team_guesses[team]
                        continue
                    if not last_team_guesses[team]:
                        last_team_guesses[team] = team_guesses[team]
                    elif team_guesses[team].given > last_team_guesses[team].given:
                        last_team_guesses[team] = team_guesses[team]

            return sorted(last_team_guesses.keys(), key=lambda t: last_team_guesses[t].given)

        else:
            last_puzzle = self.puzzles.last()
            return last_puzzle.finished_teams(self.event)
=======
    def headstart_applied(self, team):
        """The headstart that the team has acquired that will be applied to this episode"""
        seconds = sum([e.headstart_granted(team).total_seconds() for e in self.headstart_from.all()])
        return timedelta(seconds=seconds)

    def headstart_granted(self, team):
        """The headstart that the team has acquired by completing puzzles in this episode"""
        seconds = sum([p.headstart_granted.total_seconds() for p in self.puzzles.all() if p.answered_by(team)])
        return timedelta(seconds=seconds)
>>>>>>> 789a9759

    def _puzzle_unlocked_by(self, puzzle, team):
        started_puzzles = self.puzzles.filter(start_date__lt=timezone.now())
        if self.parallel:
            return puzzle in started_puzzles
        else:
            for p in started_puzzles:
                if p == puzzle:
                    return True
                if not p.answered_by(team):
                    return False<|MERGE_RESOLUTION|>--- conflicted
+++ resolved
@@ -279,7 +279,6 @@
     def finished_by(self, team):
         return all([puzzle.answered_by(team) for puzzle in self.puzzles.all()])
 
-<<<<<<< HEAD
     def finished_positions(self):
         """Get a list of teams who have finished this episode in order of finishing."""
         if not self.puzzles:
@@ -306,7 +305,7 @@
         else:
             last_puzzle = self.puzzles.last()
             return last_puzzle.finished_teams(self.event)
-=======
+
     def headstart_applied(self, team):
         """The headstart that the team has acquired that will be applied to this episode"""
         seconds = sum([e.headstart_granted(team).total_seconds() for e in self.headstart_from.all()])
@@ -316,7 +315,6 @@
         """The headstart that the team has acquired by completing puzzles in this episode"""
         seconds = sum([p.headstart_granted.total_seconds() for p in self.puzzles.all() if p.answered_by(team)])
         return timedelta(seconds=seconds)
->>>>>>> 789a9759
 
     def _puzzle_unlocked_by(self, puzzle, team):
         started_puzzles = self.puzzles.filter(start_date__lt=timezone.now())
