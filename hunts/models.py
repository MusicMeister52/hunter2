# Copyright (C) 2018 The Hunter2 Contributors.
#
# This file is part of Hunter2.
#
# Hunter2 is free software: you can redistribute it and/or modify it under the terms of the GNU Affero General Public License as published by the Free
# Software Foundation, either version 3 of the License, or (at your option) any later version.
#
# Hunter2 is distributed in the hope that it will be useful, but WITHOUT ANY WARRANTY; without even the implied warranty of MERCHANTABILITY or FITNESS FOR A
# PARTICULAR PURPOSE.  See the GNU Affero General Public License for more details.
#
# You should have received a copy of the GNU Affero General Public License along with Hunter2.  If not, see <http://www.gnu.org/licenses/>.


from django.contrib.postgres.fields import JSONField
from django.core.exceptions import ValidationError
from django.db import models
from django.db.models import Q
from django.utils import timezone
from django.urls import reverse
from sortedm2m.fields import SortedManyToManyField
from datetime import timedelta
from enumfields import EnumField, Enum
from . import runtimes

import accounts
import events
import teams
import uuid


class Puzzle(models.Model):
    title = models.CharField(max_length=255, unique=True)
    flavour = models.TextField(
        blank=True, verbose_name="Flavour text",
        help_text="Separate flavour text for the puzzle. Should not be required for solving the puzzle")

    runtime = models.CharField(
        max_length=1, choices=runtimes.RUNTIME_CHOICES, default=runtimes.STATIC,
        help_text="Runtime for generating the question content"
    )
    content = models.TextField()

    cb_runtime = models.CharField(
        max_length=1, choices=runtimes.RUNTIME_CHOICES, default=runtimes.STATIC, verbose_name="Callback runtime",
        help_text="Runtime for responding to an AJAX callback for this question, should return JSON"
    )
    cb_content = models.TextField(blank=True, default='', verbose_name="Callback content")

    soln_runtime = models.CharField(
        max_length=1, choices=runtimes.RUNTIME_CHOICES, default=runtimes.STATIC, verbose_name="Solution runtime",
        help_text="Runtime for generating the question solution"
    )
    soln_content = models.TextField(blank=True, default='', verbose_name="Solution content")

    start_date = models.DateTimeField(blank=True, default=timezone.now)
    headstart_granted = models.DurationField(
        default=timedelta(),
        help_text='How much headstart this puzzle gives to later episodes which gain headstart from this episode'
    )

    def __str__(self):
        return self.title

    def clean(self):
        super().clean()
        try:
            runtimes.runtimes[self.runtime].check_script(self.content)
            runtimes.runtimes[self.cb_runtime].check_script(self.cb_content)
        except SyntaxError as e:
            raise ValidationError(e) from e

    def get_absolute_url(self):
        episode = self.episode_set.get()
        params = {
            'episode_number': episode.get_relative_id(),
            'puzzle_number': self.get_relative_id()
        }
        return reverse('puzzle', kwargs=params)

    def get_relative_id(self):
        try:
            episode = self.episode_set.get()
        except Episode.DoesNotExist:
            raise ValueError("Puzzle %s is not on an episode and so has no relative id" % self.title)

        puzzles = episode.puzzles.all()

        for i, p in enumerate(puzzles, start=1):
            if self.pk == p.pk:
                return i

        raise RuntimeError("Could not find Puzzle pk when iterating episode's puzzle list")

    # Takes the team parameter for compatability with Episode.started()
    # Will be useful if we add puzzle head starts later
    def started(self, team):
        return self.start_date < timezone.now()

    def unlocked_by(self, team):
        # Is this puzzle playable?
        episode = self.episode_set.get(event=team.at_event)
        return episode.event.end_date < timezone.now() or \
            episode.unlocked_by(team) and episode._puzzle_unlocked_by(self, team)

    def answered_by(self, team):
        """Return a list of correct guesses for this puzzle by the given team, ordered by when they were given."""
        # Select related since get_correct_for() will want it
        guesses = Guess.objects.filter(
            by__in=team.members.all(),
            for_puzzle=self,
        ).order_by(
            'given'
        ).select_related('correct_for')

        # TODO: Should return bool
        return [g for g in guesses if g.get_correct_for()]

    def first_correct_guesses(self, event):
        """Returns a dictionary of teams to guesses, where the guess is that team's earliest correct, validated guess for this puzzle"""
        # Select related to avoid a load of queries for answers and teams
        correct_guesses = Guess.objects.filter(
            for_puzzle=self,
        ).order_by(
            'given'
        ).select_related('correct_for', 'by_team')

        team_guesses = {}
        for g in correct_guesses:
            if g.get_correct_for() and g.by_team not in team_guesses:
                team_guesses[g.by_team] = g

        return team_guesses

    def finished_team_times(self, event):
        """Return an iterable of (team, time) tuples of teams who have completed this puzzle at the given event,
together with the team at which they completed the puzzle."""
        team_guesses = self.first_correct_guesses(event)

        return ((team, team_guesses[team].given) for team in team_guesses)

    def finished_teams(self, event):
        """Return a list of teams who have completed this puzzle at the given event in order of completion."""
        return [team for team, time in sorted(self.finished_team_times(event), key=lambda x: x[1])]

    def position(self, team):
        """Returns the position in which the given team finished this puzzle: 0 = first, None = not yet finished."""
        try:
            return self.finished_teams(team.at_event).index(team)
        except ValueError:
            return None


def puzzle_file_path(instance, filename):
    return 'puzzles/{0}/{1}'.format(instance.puzzle.id, filename)


def solution_file_path(instance, filename):
    return 'solutions/{0}/{1}'.format(instance.puzzle.id, filename)


class PuzzleFile(models.Model):
    puzzle = models.ForeignKey(Puzzle, on_delete=models.CASCADE)
    slug = models.CharField(max_length=50, help_text="Include the URL of the file in puzzle content using $slug or ${slug}.", blank=True, null=True)
    url_path = models.CharField(max_length=50, help_text='The path you want to appear in the URL. Can include "directories" using /')
    file = models.FileField(upload_to=puzzle_file_path)

    class Meta:
        unique_together = (('puzzle', 'slug'), ('puzzle', 'url_path'))


class SolutionFile(models.Model):
    puzzle = models.ForeignKey(Puzzle, on_delete=models.CASCADE)
    slug = models.CharField(max_length=50, help_text="Include the URL of the file in solution content using $slug or ${slug}.", blank=True, null=True)
    url_path = models.CharField(max_length=50, help_text='The path you want to appear in the URL. Can include "directories" using /')
    file = models.FileField(upload_to=solution_file_path)

    class Meta:
        unique_together = (('puzzle', 'slug'), ('puzzle', 'url_path'))


class Clue(models.Model):
    puzzle = models.ForeignKey(Puzzle, on_delete=models.CASCADE)
    text = models.TextField(help_text="Text displayed when this clue is unlocked")

    class Meta:
        abstract = True


class Hint(Clue):
    time = models.DurationField()

    def __str__(self):
        return f'Hint unlocked after {self.time}'

    def unlocked_by(self, team, data):
        if data.tp_data.start_time:
            return data.tp_data.start_time + self.time < timezone.now()
        else:
            return False


class Unlock(Clue):
    def unlocked_by(self, team):
        guesses = Guess.objects.filter(
            by__in=team.members.all()
        ).filter(
            for_puzzle=self.puzzle
        )
        return [g for g in guesses if any([u.validate_guess(g) for u in self.unlockanswer_set.all()])]

    def __str__(self):
        return f'Unlock for {self.puzzle}'


class UnlockAnswer(models.Model):
    unlock = models.ForeignKey(Unlock, on_delete=models.CASCADE)
    runtime = models.CharField(
        max_length=1, choices=runtimes.RUNTIME_CHOICES, default=runtimes.STATIC
    )
    guess = models.TextField()

    def __str__(self):
        if self.runtime == runtimes.STATIC or self.runtime == runtimes.REGEX:
            return self.guess
        else:
            return '[Using %s]' % self.get_runtime_display()

    def clean(self):
        super().clean()
        try:
            runtimes.runtimes[self.runtime].check_script(self.guess)
        except SyntaxError as e:
            raise ValidationError(e) from e

    def validate_guess(self, guess):
        return runtimes.runtimes[self.runtime].validate_guess(
            self.guess,
            guess.guess,
        )


class Answer(models.Model):
    for_puzzle = models.ForeignKey(Puzzle, on_delete=models.CASCADE)
    runtime = models.CharField(
        max_length=1, choices=runtimes.RUNTIME_CHOICES, default=runtimes.STATIC
    )
    answer = models.TextField()

    def __str__(self):
        if self.runtime == runtimes.STATIC or self.runtime == runtimes.REGEX:
            return self.answer
        else:
            return '[Using %s]' % self.get_runtime_display()

    def clean(self):
        super().clean()
        try:
            runtimes.runtimes[self.runtime].check_script(self.answer)
        except SyntaxError as e:
            raise ValidationError(e) from e

    def save(self, *args, **kwargs):
        super().save(*args, **kwargs)
        guesses = Guess.objects.filter(
            Q(for_puzzle=self.for_puzzle),
            Q(correct_for__isnull=True) | Q(correct_for=self)
        )
        guesses.update(correct_current=False)

    def delete(self, *args, **kwargs):
        guesses = Guess.objects.filter(
            for_puzzle=self.for_puzzle,
            correct_for=self
        )
        guesses.update(correct_current=False)
        super().delete(*args, **kwargs)

    def validate_guess(self, guess):
        return runtimes.runtimes[self.runtime].validate_guess(
            self.answer,
            guess.guess,
        )


class Guess(models.Model):
    for_puzzle = models.ForeignKey(Puzzle, on_delete=models.CASCADE)
    by = models.ForeignKey(accounts.models.UserProfile, on_delete=models.CASCADE)
    by_team = models.ForeignKey(teams.models.Team, on_delete=models.SET_NULL, null=True, blank=True)
    guess = models.TextField()
    given = models.DateTimeField(auto_now_add=True)
    # The following two fields cache whether the guess is correct. Do not use them directly.
    correct_for = models.ForeignKey(Answer, blank=True, null=True, on_delete=models.SET_NULL)
    correct_current = models.BooleanField(default=False)

    class Meta:
        verbose_name_plural = 'Guesses'

    def __str__(self):
        return f'"{self.guess}" by {self.by} ({self.by_team}) @ {self.given}'

    def get_team(self):
        event = self.for_puzzle.episode_set.get().event
        return teams.models.Team.objects.filter(at_event=event, members=self.by).get()

    def get_correct_for(self):
        """Get the first answer this guess is correct for, if such exists."""
        if not self.correct_current:
            self.save()

        return self.correct_for

    def _evaluate_correctness(self, data=None, answers=None):
        """Re-evaluate self.correct_current and self.correct_for.

        Sets self.correct_current to True, and self.correct_for to the first
        answer this is correct for, if such exists. Does not save the model."""
        if data is None:
            data = PuzzleData(self.for_puzzle, self.by_team)
        if answers is None:
            answers = self.for_puzzle.answer_set.all()

        self.correct_for = None
        self.correct_current = True

        for answer in answers:
            if answer.validate_guess(self):
                self.correct_for = answer
                return

    def save(self, *args, **kwargs):
        if not self.by_team:
            self.by_team = self.get_team()
        self._evaluate_correctness()
        super().save(*args, **kwargs)

    def time_on_puzzle(self):
        data = TeamPuzzleData.objects.filter(
            puzzle=self.for_puzzle,
            team=self.by_team
        ).get()
        if not data.start_time:
            # This should never happen, but can do with sample data.
            return '0'
        time_active = self.given - data.start_time
        hours, seconds = divmod(time_active.total_seconds(), 3600)
        minutes, seconds = divmod(seconds, 60)
        return '%02d:%02d:%02d' % (hours, minutes, seconds)


class TeamData(models.Model):
    team = models.OneToOneField(teams.models.Team, on_delete=models.CASCADE)
    data = JSONField(blank=True, null=True)

    class Meta:
        verbose_name_plural = 'Team data'

    def __str__(self):
        return f'Data for {self.team.name}'


class UserData(models.Model):
    event = models.ForeignKey(events.models.Event, on_delete=models.DO_NOTHING)
    user = models.ForeignKey(accounts.models.UserProfile, on_delete=models.CASCADE)
    data = JSONField(blank=True, null=True)

    class Meta:
        unique_together = (('event', 'user'), )
        verbose_name_plural = 'User data'

    def __str__(self):
        return f'Data for {self.user.username} at {self.event}'


class TeamPuzzleData(models.Model):
    puzzle = models.ForeignKey(Puzzle, on_delete=models.CASCADE)
    team = models.ForeignKey(teams.models.Team, on_delete=models.CASCADE)
    start_time = models.DateTimeField(blank=True, null=True)
    data = JSONField(blank=True, null=True)

    class Meta:
        unique_together = (('puzzle', 'team'), )
        verbose_name_plural = 'Team puzzle data'

    def __str__(self):
        return f'Data for {self.team.name} on {self.puzzle.title}'


class UserPuzzleData(models.Model):
    puzzle = models.ForeignKey(Puzzle, on_delete=models.CASCADE)
    user = models.ForeignKey(accounts.models.UserProfile, on_delete=models.CASCADE)
    token = models.UUIDField(default=uuid.uuid4, editable=False)
    data = JSONField(blank=True, null=True)

    class Meta:
        unique_together = (('puzzle', 'user'), )
        verbose_name_plural = 'User puzzle data'

    def __str__(self):
        return f'Data for {self.user.username} on {self.puzzle.title}'

    def team(self):
        """Helper method to fetch the team associated with this user and puzzle"""
        event = self.puzzle.episode_set.get().event
        return self.user.team_at(event)


# Convenience class for using all the above data objects together
class PuzzleData:
    from .models import TeamData, UserData, TeamPuzzleData, UserPuzzleData

    def __init__(self, puzzle, team, user=None):
        self.t_data, created = TeamData.objects.get_or_create(team=team)
        self.tp_data, created = TeamPuzzleData.objects.get_or_create(
            puzzle=puzzle, team=team
        )
        if user:
            self.u_data, created = UserData.objects.get_or_create(
                event=team.at_event, user=user
            )
            self.up_data, created = UserPuzzleData.objects.get_or_create(
                puzzle=puzzle, user=user
            )

    def save(self, *args, **kwargs):
        self.t_data.save(*args, **kwargs)
        self.tp_data.save(*args, **kwargs)
        if self.u_data:
            self.u_data.save(*args, **kwargs)
        if self.up_data:
            self.up_data.save(*args, **kwargs)


class Episode(models.Model):
    name = models.CharField(max_length=255)
    flavour = models.TextField(blank=True)
    puzzles = SortedManyToManyField(Puzzle, blank=True)
    prequels = models.ManyToManyField(
        'self', blank=True,
        help_text='Set of episodes which must be completed before starting this one', related_name='sequels',
        symmetrical=False,
    )
    start_date = models.DateTimeField()
    event = models.ForeignKey(events.models.Event, on_delete=models.DO_NOTHING)
    parallel = models.BooleanField(default=False, help_text='Allow players to answer riddles in this episode in any order they like')
    headstart_from = models.ManyToManyField(
        "self", blank=True,
        help_text='Episodes which should grant a headstart for this episode',
        symmetrical=False,
    )
    winning = models.BooleanField(default=False, help_text='Whether this episode must be won in order to win the event')
    #winning_puzzles = models.ManyToManyField(Puzzle, blank=True, help_text='Which puzzles trigger the win condition')

    class Meta:
        unique_together = (('event', 'start_date'),)

    def __str__(self):
        return f'{self.event.name} - {self.name}'

<<<<<<< HEAD
    #def check_winning_puzzles(self, pk_set):
    #    all_puzzle_ids = self.puzzles.all().values_list('pk')
    #    if any(pz_id not in all_puzzle_ids for pz_id in pk_set):
    #        raise ValidationError('Puzzles marked winning must be part of the episode')
=======
    def get_absolute_url(self):
        return reverse('episode', kwargs={'episode_number': self.get_relative_id()})
>>>>>>> 0a75371e

    def follows(self, episode):
        """Does this episode follow the provied episode by one or more prequel relationships?"""
        if episode in self.prequels.all():
            return True
        else:
            return any([p.follows(episode) for p in self.prequels.all()])

    def get_puzzle(self, puzzle_number):
        n = int(puzzle_number)
        return self.puzzles.all()[n - 1:n].get()

    def next_puzzle(self, team):
        """return the relative id of the next puzzle the player should attempt, or None.

        None is returned if the puzzle is parallel and there is not exactly
        one unlocked puzzle, or if it is linear and all puzzles have been unlocked."""

        if self.parallel:
            unlocked = None
            for i, puzzle in enumerate(self.puzzles.all()):
                if not puzzle.answered_by(team):
                    if unlocked is None:  # If this is the first not unlocked puzzle, it might be the "next puzzle"
                        unlocked = i + 1
                    else:  # We've found a second not unlocked puzzle, we can terminate early and return None
                        return None
            return unlocked  # This is either None, if we found no unlocked puzzles, or the one puzzle we found above
        else:
            for i, puzzle in enumerate(self.puzzles.all()):
                if not puzzle.answered_by(team):
                    return i + 1

        return None

    def started(self, team=None):
        date = self.start_date
        if team:
            date -= self.headstart_applied(team)

        return date < timezone.now()

    def get_relative_id(self):
        episodes = self.event.episode_set.order_by('start_date')
        for index, e in enumerate(episodes):
            if e == self:
                return index + 1
        return -1

    def unlocked_by(self, team):
        result = self.event.end_date < timezone.now() or \
            all([episode.finished_by(team) for episode in self.prequels.all()])
        return result

    def finished_by(self, team):
        return all([puzzle.answered_by(team) for puzzle in self.puzzles.all()])

    def finished_times(self):
        """Get a list of teams who have finished this episode together with the time at which they finished."""
        if not self.puzzles.all():
            return []

        if self.parallel:
            # The position is determined by when the latest of a team's first successful guesses came in, over
            # all puzzles in the episode. Teams which haven't answered all questions are discarded.
            last_team_guesses = {team: None for team in teams.models.Team.objects.filter(at_event=self.event)}

            for p in self.puzzles.all():
                team_guesses = p.first_correct_guesses(self.event)
                for team in list(last_team_guesses.keys()):
                    if team not in team_guesses:
                        del last_team_guesses[team]
                        continue
                    if not last_team_guesses[team]:
                        last_team_guesses[team] = team_guesses[team]
                    elif team_guesses[team].given > last_team_guesses[team].given:
                        last_team_guesses[team] = team_guesses[team]

            last_team_times = ((t, last_team_guesses[t].given) for t in last_team_guesses)
            return last_team_times
            #return sorted(last_team_guesses.keys(), key=lambda t: last_team_guesses[t].given)

        else:
            last_puzzle = self.puzzles.all().last()
            return last_puzzle.finished_team_times(self.event)

    def finished_positions(self):
        """Get a list of teams who have finished this episode in the order in which they finished."""
        return [team for team, time in sorted(self.finished_times(), key=lambda x: x[1])]

    def headstart_applied(self, team):
        """The headstart that the team has acquired that will be applied to this episode"""
        seconds = sum([e.headstart_granted(team).total_seconds() for e in self.headstart_from.all()])
        return timedelta(seconds=seconds)

    def headstart_granted(self, team):
        """The headstart that the team has acquired by completing puzzles in this episode"""
        seconds = sum([p.headstart_granted.total_seconds() for p in self.puzzles.all() if p.answered_by(team)])
        return timedelta(seconds=seconds)

    def _puzzle_unlocked_by(self, puzzle, team):
        now = timezone.now()
        started_puzzles = self.puzzles.filter(start_date__lt=now)
        if self.parallel or self.event.end_date < now:
            return puzzle in started_puzzles
        else:
            for p in started_puzzles:
                if p == puzzle:
                    return True
                if not p.answered_by(team):
                    return False

    def unlocked_puzzles(self, team):
        now = timezone.now()
        started_puzzles = self.puzzles.filter(start_date__lt=now)
        if self.parallel or self.event.end_date < now:
            return started_puzzles
        else:
            result = []
            for p in started_puzzles:
                result.append(p)
                if not p.answered_by(team):
                    break

            return result


class AnnouncementType(Enum):
    INFO = 'I'
    SUCCESS = 'S'
    WARNING = 'W'
    ERROR = 'E'


class Announcement(models.Model):
    event = models.ForeignKey(events.models.Event, on_delete=models.DO_NOTHING, related_name='announcements')
    puzzle = models.ForeignKey(Puzzle, on_delete=models.CASCADE, related_name='announcements', null=True, blank=True)
    title = models.CharField(max_length=255)
    posted = models.DateTimeField(auto_now_add=True)
    message = models.TextField(blank=True)
    type = EnumField(AnnouncementType, max_length=1, default=AnnouncementType.INFO)

    def __str__(self):
        return self.title<|MERGE_RESOLUTION|>--- conflicted
+++ resolved
@@ -456,15 +456,13 @@
     def __str__(self):
         return f'{self.event.name} - {self.name}'
 
-<<<<<<< HEAD
     #def check_winning_puzzles(self, pk_set):
     #    all_puzzle_ids = self.puzzles.all().values_list('pk')
     #    if any(pz_id not in all_puzzle_ids for pz_id in pk_set):
     #        raise ValidationError('Puzzles marked winning must be part of the episode')
-=======
+
     def get_absolute_url(self):
         return reverse('episode', kwargs={'episode_number': self.get_relative_id()})
->>>>>>> 0a75371e
 
     def follows(self, episode):
         """Does this episode follow the provied episode by one or more prequel relationships?"""
