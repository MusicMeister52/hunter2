from django.contrib.postgres.fields import JSONField
from django.core.exceptions import ValidationError
from django.db import models
from django.db.models import Q
from django.utils import timezone
from django.urls import reverse
from sortedm2m.fields import SortedManyToManyField
from datetime import timedelta
from enumfields import EnumField, Enum

from .runtimes.registry import RuntimesRegistry as rr

import accounts
import events
import teams
import uuid


class Puzzle(models.Model):
    title = models.CharField(max_length=255, unique=True)
    flavour = models.TextField(
        blank=True, verbose_name="Flavour text",
        help_text="Separate flavour text for the puzzle. Should not be required for solving the puzzle")
    runtime = models.CharField(
        max_length=1, choices=rr.RUNTIME_CHOICES, default=rr.STATIC,
        help_text="Runtime for generating the question content"
    )
    content = models.TextField()
    cb_runtime = models.CharField(
        max_length=1, choices=rr.RUNTIME_CHOICES, default=rr.STATIC, verbose_name="Callback runtime",
        help_text="Runtime for responding to an AJAX callback for this question, should return JSON"
    )
    cb_content = models.TextField(blank=True, default='', verbose_name="Callback content")
    start_date = models.DateTimeField(blank=True, default=timezone.now)
    headstart_granted = models.DurationField(
        default=timedelta(),
        help_text='How much headstart this puzzle gives to later episodes which gain headstart from this episode'
    )

    def __str__(self):
        return self.title

    def clean(self):
        super().clean()
        try:
            rr.check_script(self.runtime, self.content)
            rr.check_script(self.cb_runtime, self.cb_content)
        except SyntaxError as e:
            raise ValidationError(e) from e

    def get_absolute_url(self):
        try:
            episode = self.episode_set.get()
        except Episode.DoesNotExist:
            return ''

        params = {
            'event_id': episode.event.pk,
            'episode_number': episode.get_relative_id(),
            'puzzle_number': self.get_relative_id()
        }
        return reverse('puzzle', kwargs=params)

    def get_relative_id(self):
        try:
            episode = self.episode_set.get()
        except Episode.DoesNotExist:
            raise ValueError("Puzzle %s is not on an episode and so has no relative id" % self.title)

        for i, p in enumerate(episode.puzzles.values('pk')):
            if self.pk == p['pk']:
                puzzle_number = i + 1
                break

        return puzzle_number

    # Takes the team parameter for compatability with Episode.started()
    # Will be useful if we add puzzle head starts later
    def started(self, team):
        return self.start_date < timezone.now()

    def unlocked_by(self, team):
        # Is this puzzle playable?
        # TODO: Make it not depend on a team. So single player puzzles work.
        episode = self.episode_set.get(event=team.at_event)
        return episode.unlocked_by(team) and \
            episode._puzzle_unlocked_by(self, team)

    def answered_by(self, team):
        """Return a list of correct guesses for this puzzle by the given team, ordered by when they were given."""
        # Select related since get_correct_for() will want it
        guesses = Guess.objects.filter(
            by__in=team.members.all(),
            for_puzzle=self,
        ).order_by(
            'given'
        ).select_related('correct_for')

        # TODO: Should return bool
        return [g for g in guesses if g.get_correct_for()]

    def first_correct_guesses(self, event):
        """Returns a dictionary of teams to guesses, where the guess is that team's earliest correct, validated guess for this puzzle"""
        # Select related to avoid a load of queries for answers and teams
        correct_guesses = Guess.objects.filter(
            for_puzzle=self,
        ).order_by(
            'given'
        ).select_related('correct_for', 'by_team')

        team_guesses = {}
        for g in correct_guesses:
            if g.get_correct_for() and g.by_team not in team_guesses:
                team_guesses[g.by_team] = g

        return team_guesses

    def finished_teams(self, event):
        """Return a list of teams who have completed this puzzle at the given event in order of completion."""
        team_guesses = self.first_correct_guesses(event)

        return sorted(team_guesses.keys(), key=lambda t: (team_guesses[t].given, team_guesses[t].pk))

    def position(self, team):
        """Returns the position in which the given team finished this puzzle: 0 = first, None = not yet finished."""
        try:
            return self.finished_teams(team.at_event).index(team)
        except ValueError:
            return None


def puzzle_file_path(instance, filename):
    return 'puzzles/{0}/{1}'.format(instance.puzzle.id, filename)


class PuzzleFile(models.Model):
    puzzle = models.ForeignKey(Puzzle, on_delete=models.CASCADE)
    slug = models.CharField(max_length=50, help_text="Include the URL of the file in puzzle content using $slug or ${slug}.")
    file = models.FileField(upload_to=puzzle_file_path)

    class Meta:
        unique_together = (('puzzle', 'slug'), )


class Clue(models.Model):
    puzzle = models.ForeignKey(Puzzle, on_delete=models.CASCADE)
    text = models.TextField(help_text="Text displayed when this clue is unlocked")

    class Meta:
        abstract = True


class Hint(Clue):
    time = models.DurationField()

    def __str__(self):
        return f'Hint unlocked after {self.time}'

    def unlocked_by(self, team, data):
        if data.tp_data.start_time:
            return data.tp_data.start_time + self.time < timezone.now()
        else:
            return False


class Unlock(Clue):
    def unlocked_by(self, team):
        guesses = Guess.objects.filter(
            by__in=team.members.all()
        ).filter(
            for_puzzle=self.puzzle
        )
        return [g for g in guesses if any([u.validate_guess(g) for u in self.unlockanswer_set.all()])]

    def __str__(self):
        return f'Unlock for {self.puzzle}'


class UnlockAnswer(models.Model):
    unlock = models.ForeignKey(Unlock, on_delete=models.CASCADE)
    runtime = models.CharField(
        max_length=1, choices=rr.RUNTIME_CHOICES, default=rr.STATIC
    )
    guess = models.TextField()

    def __str__(self):
        if self.runtime == rr.STATIC or self.runtime == rr.REGEX:
            return self.guess
        else:
            return '[Using %s]' % self.get_runtime_display()

    def clean(self):
        super().clean()
        try:
            rr.check_script(self.runtime, self.guess)
        except SyntaxError as e:
            raise ValidationError(e) from e

    def validate_guess(self, guess):
        return rr.validate_guess(
            self.runtime,
            self.guess,
            guess.guess,
        )


class Answer(models.Model):
    for_puzzle = models.ForeignKey(Puzzle, on_delete=models.CASCADE)
    runtime = models.CharField(
        max_length=1, choices=rr.RUNTIME_CHOICES, default=rr.STATIC
    )
    answer = models.TextField()

    def __str__(self):
        if self.runtime == rr.STATIC or self.runtime == rr.REGEX:
            return self.answer
        else:
            return '[Using %s]' % self.get_runtime_display()

    def clean(self):
        super().clean()
        try:
            rr.check_script(self.runtime, self.answer)
        except SyntaxError as e:
            raise ValidationError(e) from e

    def save(self, *args, **kwargs):
        super().save(*args, **kwargs)
        guesses = Guess.objects.filter(
            Q(for_puzzle=self.for_puzzle),
            Q(correct_for__isnull=True) | Q(correct_for=self)
        )
        guesses.update(correct_current=False)

    def delete(self, *args, **kwargs):
        guesses = Guess.objects.filter(
            for_puzzle=self.for_puzzle,
            correct_for=self
        )
        guesses.update(correct_current=False)
        super().delete(*args, **kwargs)

    def validate_guess(self, guess):
        return rr.validate_guess(
            self.runtime,
            self.answer,
            guess.guess,
        )


class Guess(models.Model):
    for_puzzle = models.ForeignKey(Puzzle, on_delete=models.CASCADE)
    by = models.ForeignKey(accounts.models.UserProfile, on_delete=models.CASCADE)
    by_team = models.ForeignKey(teams.models.Team, on_delete=models.PROTECT)
    guess = models.TextField()
    given = models.DateTimeField(auto_now_add=True)
    # The following two fields cache whether the guess is correct. Do not use them directly.
    correct_for = models.ForeignKey(Answer, blank=True, null=True, on_delete=models.SET_NULL)
    correct_current = models.BooleanField(default=False)

    class Meta:
        verbose_name_plural = 'Guesses'

    def __str__(self):
        return f'"{self.guess}" by {self.by} ({self.by_team})'

    def get_team(self):
        event = self.for_puzzle.episode_set.get().event
        return teams.models.Team.objects.filter(at_event=event, members=self.by).get()

    def get_correct_for(self):
        """Get the first answer this guess is correct for, if such exists."""
        if not self.correct_current:
            self._evaluate_correctness()
            self.save(update_team=False)

        return self.correct_for

    def _evaluate_correctness(self, data=None, answers=None):
        """Re-evaluate self.correct_current and self.correct_for.

        Sets self.correct_current to True, and self.correct_for to the first
        answer this is correct for, if such exists. Does not save the model."""
        if data is None:
            data = PuzzleData(self.for_puzzle, self.by_team)
        if answers is None:
            answers = self.for_puzzle.answer_set.all()

        self.correct_for = None
        self.correct_current = True

        for answer in answers:
            if answer.validate_guess(self):
                self.correct_for = answer
                return

    def save(self, *args, update_team=True, **kwargs):
        if update_team:
            self.by_team = self.get_team()
        self._evaluate_correctness()
        super().save(*args, **kwargs)

    def time_on_puzzle(self):
        data = TeamPuzzleData.objects.filter(
            puzzle=self.for_puzzle,
            team=self.by_team
        ).get()
        if not data.start_time:
            # This should never happen, but can do with sample data.
            return '0'
        time_active = self.given - data.start_time
        hours, seconds = divmod(time_active.total_seconds(), 3600)
        minutes, seconds = divmod(seconds, 60)
        return '%02d:%02d:%02d' % (hours, minutes, seconds)


class TeamData(models.Model):
    team = models.OneToOneField(teams.models.Team, on_delete=models.CASCADE)
    data = JSONField(blank=True, null=True)

    class Meta:
        verbose_name_plural = 'Team data'

    def __str__(self):
        return f'Data for {self.team.name}'


class UserData(models.Model):
<<<<<<< HEAD
    event = models.ForeignKey(events.models.Event, on_delete=models.DO_NOTHING)
    user = models.ForeignKey(teams.models.UserProfile, on_delete=models.CASCADE)
=======
    event = models.ForeignKey(events.models.Event, on_delete=models.CASCADE)
    user = models.ForeignKey(accounts.models.UserProfile, on_delete=models.CASCADE)
>>>>>>> 82e95fcb
    data = JSONField(blank=True, null=True)

    class Meta:
        unique_together = (('event', 'user'), )
        verbose_name_plural = 'User data'

    def __str__(self):
        return f'Data for {self.user.user.username} at {self.event}'


class TeamPuzzleData(models.Model):
    puzzle = models.ForeignKey(Puzzle, on_delete=models.CASCADE)
    team = models.ForeignKey(teams.models.Team, on_delete=models.CASCADE)
    start_time = models.DateTimeField(blank=True, null=True)
    data = JSONField(blank=True, null=True)

    class Meta:
        unique_together = (('puzzle', 'team'), )
        verbose_name_plural = 'Team puzzle data'

    def __str__(self):
        return f'Data for {self.team.name} on {self.puzzle.title}'


class UserPuzzleData(models.Model):
    puzzle = models.ForeignKey(Puzzle, on_delete=models.CASCADE)
    user = models.ForeignKey(accounts.models.UserProfile, on_delete=models.CASCADE)
    token = models.UUIDField(default=uuid.uuid4, editable=False)
    data = JSONField(blank=True, null=True)

    class Meta:
        unique_together = (('puzzle', 'user'), )
        verbose_name_plural = 'User puzzle data'

    def __str__(self):
        return f'Data for {self.user.user.username} on {self.puzzle.title}'

    def team(self):
        """Helper method to fetch the team associated with this user and puzzle"""
        event = self.puzzle.episode_set.get().event
        return self.user.team_at(event)


# Convenience class for using all the above data objects together
class PuzzleData:
    from .models import TeamData, UserData, TeamPuzzleData, UserPuzzleData

    def __init__(self, puzzle, team, user=None):
        self.t_data, created = TeamData.objects.get_or_create(team=team)
        self.tp_data, created = TeamPuzzleData.objects.get_or_create(
            puzzle=puzzle, team=team
        )
        if user:
            self.u_data, created = UserData.objects.get_or_create(
                event=team.at_event, user=user
            )
            self.up_data, created = UserPuzzleData.objects.get_or_create(
                puzzle=puzzle, user=user
            )

    def save(self, *args, **kwargs):
        self.t_data.save(*args, **kwargs)
        self.tp_data.save(*args, **kwargs)
        if self.u_data:
            self.u_data.save(*args, **kwargs)
        if self.up_data:
            self.up_data.save(*args, **kwargs)


class Episode(models.Model):
    name = models.CharField(max_length=255)
    flavour = models.TextField(blank=True)
    puzzles = SortedManyToManyField(Puzzle, blank=True)
    prequels = models.ManyToManyField(
        'self', blank=True,
        help_text='Set of episodes which must be completed before starting this one', related_name='sequels',
        symmetrical=False,
    )
    start_date = models.DateTimeField()
    event = models.ForeignKey(events.models.Event, on_delete=models.DO_NOTHING)
    parallel = models.BooleanField(default=False, help_text='Allow players to answer riddles in this episode in any order they like')
    headstart_from = models.ManyToManyField(
        "self", blank=True,
        help_text='Episodes which should grant a headstart for this episode',
        symmetrical=False,
    )

    class Meta:
        unique_together = (('event', 'start_date'),)

    def __str__(self):
        return f'{self.event.name} - {self.name}'

    def get_absolute_url(self):
        params = {
            'event_id': self.event.pk,
            'episode_number': self.get_relative_id(),
        }
        return reverse('episode', subdomain='www', kwargs=params)

    def follows(self, episode):
        """Does this episode follow the provied episode by one or more prequel relationships?"""
        if episode in self.prequels.all():
            return True
        else:
            return any([p.follows(episode) for p in self.prequels.all()])

    def get_puzzle(self, puzzle_number):
        n = int(puzzle_number)
        return self.puzzles.all()[n - 1:n].get()

    def next_puzzle(self, team):
        """return the relative id of the next puzzle the player should attempt, or None.

        None is returned if the puzzle is parallel and there is not exactly
        one unlocked puzzle, or if it is linear and all puzzles have been unlocked."""

        if self.parallel:
            unlocked = None
            for i, puzzle in enumerate(self.puzzles.all()):
                if not puzzle.answered_by(team):
                    if unlocked is None:
                        unlocked = i + 1
                    else:
                        return None
            return unlocked
        else:
            for i, puzzle in enumerate(self.puzzles.all()):
                if not puzzle.answered_by(team):
                    return i + 1

        return None

    def started(self, team=None):
        date = self.start_date
        if team:
            date -= self.headstart_applied(team)

        return date < timezone.now()

    def get_relative_id(self):
        episodes = self.event.episode_set.order_by('start_date')
        for index, e in enumerate(episodes):
            if e == self:
                return index + 1
        return -1

    def unlocked_by(self, team):
        return all([episode.finished_by(team) for episode in self.prequels.all()])

    def finished_by(self, team):
        return all([puzzle.answered_by(team) for puzzle in self.puzzles.all()])

    def finished_positions(self):
        """Get a list of teams who have finished this episode in order of finishing."""
        if not self.puzzles.all():
            return []

        if self.parallel:
            # The position is determined by when the latest of a team's first successful guesses came in, over
            # all puzzles in the episode. Teams which haven't answered all questions are discarded.
            last_team_guesses = {team: None for team in teams.models.Team.objects.filter(at_event=self.event)}

            for p in self.puzzles.all():
                team_guesses = p.first_correct_guesses(self.event)
                for team in list(last_team_guesses.keys()):
                    if team not in team_guesses:
                        del last_team_guesses[team]
                        continue
                    if not last_team_guesses[team]:
                        last_team_guesses[team] = team_guesses[team]
                    elif team_guesses[team].given > last_team_guesses[team].given:
                        last_team_guesses[team] = team_guesses[team]

            return sorted(last_team_guesses.keys(), key=lambda t: last_team_guesses[t].given)

        else:
            last_puzzle = self.puzzles.all().last()
            return last_puzzle.finished_teams(self.event)

    def headstart_applied(self, team):
        """The headstart that the team has acquired that will be applied to this episode"""
        seconds = sum([e.headstart_granted(team).total_seconds() for e in self.headstart_from.all()])
        return timedelta(seconds=seconds)

    def headstart_granted(self, team):
        """The headstart that the team has acquired by completing puzzles in this episode"""
        seconds = sum([p.headstart_granted.total_seconds() for p in self.puzzles.all() if p.answered_by(team)])
        return timedelta(seconds=seconds)

    def _puzzle_unlocked_by(self, puzzle, team):
        started_puzzles = self.puzzles.filter(start_date__lt=timezone.now())
        if self.parallel:
            return puzzle in started_puzzles
        else:
            for p in started_puzzles:
                if p == puzzle:
                    return True
                if not p.answered_by(team):
                    return False

    def unlocked_puzzles(self, team):
        started_puzzles = self.puzzles.filter(start_date__lt=timezone.now())
        if self.parallel:
            return started_puzzles
        else:
            result = []
            for p in started_puzzles:
                result.append(p)
                if not p.answered_by(team):
                    break

            return result


class AnnouncementType(Enum):
    INFO = 'I'
    SUCCESS = 'S'
    WARNING = 'W'
    ERROR = 'E'


class Announcement(models.Model):
    event = models.ForeignKey(events.models.Event, on_delete=models.DO_NOTHING, related_name='announcements')
    puzzle = models.ForeignKey(Puzzle, on_delete=models.CASCADE, related_name='announcements', null=True, blank=True)
    title = models.CharField(max_length=255)
    posted = models.DateTimeField(auto_now_add=True)
    message = models.TextField(blank=True)
    type = EnumField(AnnouncementType, max_length=1, default=AnnouncementType.INFO)

    def __str__(self):
        return self.title<|MERGE_RESOLUTION|>--- conflicted
+++ resolved
@@ -326,13 +326,8 @@
 
 
 class UserData(models.Model):
-<<<<<<< HEAD
     event = models.ForeignKey(events.models.Event, on_delete=models.DO_NOTHING)
-    user = models.ForeignKey(teams.models.UserProfile, on_delete=models.CASCADE)
-=======
-    event = models.ForeignKey(events.models.Event, on_delete=models.CASCADE)
     user = models.ForeignKey(accounts.models.UserProfile, on_delete=models.CASCADE)
->>>>>>> 82e95fcb
     data = JSONField(blank=True, null=True)
 
     class Meta:
