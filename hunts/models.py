--- conflicted
+++ resolved
@@ -7,13 +7,7 @@
 from sortedm2m.fields import SortedManyToManyField
 from datetime import timedelta
 from enumfields import EnumField, Enum
-<<<<<<< HEAD
-
-from .runtimes.registry import RuntimesRegistry as rr
-=======
-from hunter2.resolvers import reverse
 from . import runtimes
->>>>>>> cebe69ac
 
 import accounts
 import events
