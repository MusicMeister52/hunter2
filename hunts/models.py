# vim: set fileencoding=utf-8 :
from django.contrib.postgres.fields import JSONField
from django.db import models
from django.utils import timezone
from sortedm2m.fields import SortedManyToManyField
from .runtimes.registry import RuntimesRegistry as rr
from datetime import timedelta
from enumfields import EnumField, Enum

import events
import teams
import uuid


class Puzzle(models.Model):
    title = models.CharField(max_length=255, unique=True)
    runtime = models.CharField(
        max_length=1, choices=rr.RUNTIME_CHOICES, default=rr.STATIC
    )
    content = models.TextField()
    cb_runtime = models.CharField(
        max_length=1, choices=rr.RUNTIME_CHOICES, default=rr.STATIC
    )
    cb_content = models.TextField(blank=True, default='')
    start_date = models.DateTimeField(blank=True, default=timezone.now)
    headstart_granted = models.DurationField(
        default=timedelta(),
        help_text='How much headstart this puzzle gives to later episodes which gain headstart from this episode'
    )

    def __str__(self):
        return f'<Puzzle: {self.title}>'

    def unlocked_by(self, team):
        # Is this puzzle playable?
        # TODO: Make it not depend on a team. So single player puzzles work.
        episode = self.episode_set.get(event=team.at_event)
        return episode.unlocked_by(team) and \
            episode._puzzle_unlocked_by(self, team)

    def answered_by(self, team, data=None, answers=None):
        """Return a list of correct guesses for this puzzle by the given team, ordered by when they were given."""
        if data is None:
            data = PuzzleData(self, team)
        guesses = Guess.objects.filter(
            by__in=team.members.all()
        ).filter(
            for_puzzle=self
        ).order_by(
            'given'
        )

        if answers is None:
            answers = self.answer_set.all()
        # TODO: Should return bool
        return [g for g in guesses if any([a.validate_guess(g, data) for a in answers])]

    def first_correct_guesses(self, event):
        """Returns a dictionary of teams to guesses, where the guess is that team's earliest correct, validated guess for this puzzle"""
        all_teams = teams.models.Team.objects.filter(at_event=event)
        answers = self.answer_set.all()

        team_guesses = {}
        for t in all_teams:
            correct_answers = self.answered_by(t, answers=answers)
            if correct_answers:
                team_guesses[t] = correct_answers[0]

        return team_guesses

    def finished_teams(self, event):
        """Return a list of teams who have completed this puzzle at the given event in order of completion."""
        team_guesses = self.first_correct_guesses(event)

        return sorted(team_guesses.keys(), key=lambda t: team_guesses[t].given)

    def position(self, team):
        """Returns the position in which the given team finished this puzzle: 0 = first, None = not yet finished."""
        try:
            return self.finished_teams(team.at_event).index(team)
        except ValueError:
            return None


class PuzzleFile(models.Model):
    puzzle = models.ForeignKey(Puzzle, on_delete=models.CASCADE)
    slug = models.SlugField()
    file = models.FileField(upload_to='puzzles/')


class Clue(models.Model):
    puzzle = models.ForeignKey(Puzzle, on_delete=models.CASCADE)
    text = models.TextField()

    class Meta:
        abstract = True


class Hint(Clue):
    time = models.DurationField()

    def unlocked_by(self, team, data):
        if data.tp_data.start_time:
            return data.tp_data.start_time + self.time < timezone.now()
        else:
            return False


class Unlock(Clue):
    def unlocked_by(self, team, data):
        guesses = Guess.objects.filter(
            by__in=team.members.all()
        ).filter(
            for_puzzle=self.puzzle
        )
        return [g for g in guesses if any([u.validate_guess(g, data) for u in self.unlockanswer_set.all()])]


class UnlockAnswer(models.Model):
    unlock = models.ForeignKey(Unlock, on_delete=models.CASCADE)
    runtime = models.CharField(
        max_length=1, choices=rr.RUNTIME_CHOICES, default=rr.STATIC
    )
    guess = models.TextField()

    def validate_guess(self, guess, data):
        return rr.validate_guess(
            self.runtime,
            self.guess,
            guess.guess,
            data.tp_data,
            data.t_data,
        )


class Answer(models.Model):
    for_puzzle = models.ForeignKey(Puzzle, on_delete=models.CASCADE)
    runtime = models.CharField(
        max_length=1, choices=rr.RUNTIME_CHOICES, default=rr.STATIC
    )
    answer = models.TextField()

    def __str__(self):
        return f'<Answer: {self.answer}>'

    def validate_guess(self, guess, data):
        return rr.validate_guess(
            self.runtime,
            self.answer,
            guess.guess,
            data.tp_data,
            data.t_data,
        )


class Guess(models.Model):
    for_puzzle = models.ForeignKey(Puzzle, on_delete=models.CASCADE)
    by = models.ForeignKey(teams.models.UserProfile, on_delete=models.CASCADE)
    guess = models.TextField()
    given = models.DateTimeField(auto_now_add=True)

    class Meta:
        verbose_name_plural = 'Guesses'

    def __str__(self):
        return teams.models.Team.objects.filter(at_event=event, members=self.by).get()


class TeamData(models.Model):
    team = models.ForeignKey(teams.models.Team, on_delete=models.CASCADE)
    data = JSONField(default={})

    class Meta:
        verbose_name_plural = 'Team puzzle data'

    def __str__(self):
        return f'<TeamData: {self.team.name} - {self.puzzle.title}>'


class UserData(models.Model):
    event = models.ForeignKey(events.models.Event, on_delete=models.CASCADE)
    user = models.ForeignKey(teams.models.UserProfile, on_delete=models.CASCADE)
    data = JSONField(default={})

    class Meta:
        verbose_name_plural = 'User puzzle data'

    def __str__(self):
        return f'<UserData: {self.user.name} - {self.puzzle.title}>'


class TeamPuzzleData(models.Model):
    puzzle = models.ForeignKey(Puzzle, on_delete=models.CASCADE)
    team = models.ForeignKey(teams.models.Team, on_delete=models.CASCADE)
    start_time = models.DateTimeField(null=True)
    data = JSONField(default={})

    class Meta:
        verbose_name_plural = 'Team puzzle data'

    def __str__(self):
        return f'<TeamPuzzleData: {self.team.name} - {self.puzzle.title}>'


class UserPuzzleData(models.Model):
    puzzle = models.ForeignKey(Puzzle, on_delete=models.CASCADE)
    user = models.ForeignKey(teams.models.UserProfile, on_delete=models.CASCADE)
    token = models.UUIDField(default=uuid.uuid4, editable=False)
    data = JSONField(default={})

    class Meta:
        verbose_name_plural = 'User puzzle data'

    def __str__(self):
        return f'<UserPuzzleData: {self.user.user.username} - {self.puzzle.title}>'

    def team(self):
        """Helper method to fetch the team associated with this user and puzzle"""
        event = self.puzzle.episode_set.get().event
        return self.user.team_at(event)


# Convenience class for using all the above data objects together
class PuzzleData:
    from .models import TeamData, UserData, TeamPuzzleData, UserPuzzleData

    def __init__(self, puzzle, team, user=None):
        self.t_data, created = TeamData.objects.get_or_create(team=team)
        self.tp_data, created = TeamPuzzleData.objects.get_or_create(
            puzzle=puzzle, team=team
        )
        if user:
            self.u_data, created = UserData.objects.get_or_create(
                event=team.at_event, user=user
            )
            self.up_data, created = UserPuzzleData.objects.get_or_create(
                puzzle=puzzle, user=user
            )

    def save(self):
        self.t_data.save()
        self.tp_data.save()
        if self.u_data:
            self.u_data.save()
        if self.up_data:
            self.up_data.save()


class Episode(models.Model):
    prequels = models.ManyToManyField(
        'self', blank=True,
        help_text='Set of episodes which must be completed before starting this one', related_name='sequels',
        symmetrical=False,
    )
    puzzles = SortedManyToManyField(Puzzle, blank=True)
    name = models.CharField(max_length=255)
    start_date = models.DateTimeField()
    event = models.ForeignKey(events.models.Event, on_delete=models.CASCADE)
    parallel = models.BooleanField(default=False)
    headstart_from = models.ManyToManyField(
        "self", blank=True,
        help_text='Episodes which should grant a headstart for this episode',
        symmetrical=False,
    )

    class Meta:
        unique_together = (('event', 'start_date'),)

    def __str__(self):
        return f'<Episode: {self.event.name} - {self.name}>'

    def follows(self, episode):
        """Does this episode follow the provied episode by one or more prequel relationships?"""
        if episode in self.prequels.all():
            return True
        else:
            return any([p.follows(episode) for p in self.prequels.all()])

    def get_puzzle(self, puzzle_number):
        n = int(puzzle_number)
        return self.puzzles.all()[n - 1:n].get()

    def started(self, team=None):
        date = self.start_date
        if team:
            date -= self.headstart_applied(team)

        return date < timezone.now()

    def get_relative_id(self):
        episodes = self.event.episode_set.order_by('start_date')
        for index, e in enumerate(episodes):
            if e == self:
                return index + 1
        return -1

    def unlocked_by(self, team):
        return all([episode.finished_by(team) for episode in self.prequels.all()])

    def finished_by(self, team):
        return all([puzzle.answered_by(team) for puzzle in self.puzzles.all()])

    def finished_positions(self):
        """Get a list of teams who have finished this episode in order of finishing."""
        if not self.puzzles.all():
            return []

        if self.parallel:
            # The position is determined by when the latest of a team's first successful guesses came in, over
            # all puzzles in the episode. Teams which haven't answered all questions are discarded.
            last_team_guesses = {team: None for team in teams.models.Team.objects.filter(at_event=self.event)}

            for p in self.puzzles.all():
                team_guesses = p.first_correct_guesses(self.event)
                for team in list(last_team_guesses.keys()):
                    if team not in team_guesses:
                        del last_team_guesses[team]
                        continue
                    if not last_team_guesses[team]:
                        last_team_guesses[team] = team_guesses[team]
                    elif team_guesses[team].given > last_team_guesses[team].given:
                        last_team_guesses[team] = team_guesses[team]

            return sorted(last_team_guesses.keys(), key=lambda t: last_team_guesses[t].given)

        else:
            last_puzzle = self.puzzles.all().last()
            return last_puzzle.finished_teams(self.event)

    def headstart_applied(self, team):
        """The headstart that the team has acquired that will be applied to this episode"""
        seconds = sum([e.headstart_granted(team).total_seconds() for e in self.headstart_from.all()])
        return timedelta(seconds=seconds)

    def headstart_granted(self, team):
        """The headstart that the team has acquired by completing puzzles in this episode"""
        seconds = sum([p.headstart_granted.total_seconds() for p in self.puzzles.all() if p.answered_by(team)])
        return timedelta(seconds=seconds)

    def _puzzle_unlocked_by(self, puzzle, team):
        started_puzzles = self.puzzles.filter(start_date__lt=timezone.now())
        if self.parallel:
            return puzzle in started_puzzles
        else:
            for p in started_puzzles:
                if p == puzzle:
                    return True
                if not p.answered_by(team):
                    return False

<<<<<<< HEAD
    def unlocked_puzzles(self, team):
        started_puzzles = self.puzzles.filter(start_date__lt=timezone.now())
        if self.parallel:
            return started_puzzles
        else:
            result = []
            for p in started_puzzles:
                result.append(p)
                if not p.answered_by(team):
                    break

            return result
=======

class AnnoucmentType(Enum):
    INFO = 'I'
    SUCCESSS = 'S'
    WARNING = 'W'
    ERROR = 'E'


class Annoucement(models.Model):
    event = models.ForeignKey(events.models.Event, on_delete=models.CASCADE, related_name='announcements')
    puzzle = models.ForeignKey(Puzzle, on_delete=models.CASCADE, related_name='announcements', null=True, blank=True)
    title = models.CharField(max_length=255)
    posted = models.DateTimeField(auto_now_add=True)
    message = models.TextField(blank=True)
    type = EnumField(AnnoucmentType, max_length=1, default=AnnoucmentType.INFO)

    def __str__(self):
        return f'<EventAnnoucement: {self.title}>'
>>>>>>> 93cbf1cc
<|MERGE_RESOLUTION|>--- conflicted
+++ resolved
@@ -348,7 +348,6 @@
                 if not p.answered_by(team):
                     return False
 
-<<<<<<< HEAD
     def unlocked_puzzles(self, team):
         started_puzzles = self.puzzles.filter(start_date__lt=timezone.now())
         if self.parallel:
@@ -361,7 +360,7 @@
                     break
 
             return result
-=======
+
 
 class AnnoucmentType(Enum):
     INFO = 'I'
@@ -379,5 +378,4 @@
     type = EnumField(AnnoucmentType, max_length=1, default=AnnoucmentType.INFO)
 
     def __str__(self):
-        return f'<EventAnnoucement: {self.title}>'
->>>>>>> 93cbf1cc
+        return f'<EventAnnoucement: {self.title}>'