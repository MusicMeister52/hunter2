from django.contrib.postgres.fields import JSONField
from django.db import models
from django.utils import timezone
from events.models import Event
from sortedm2m.fields import SortedManyToManyField
from .runtimes.registry import RuntimesRegistry as rr
from datetime import timedelta

import events
import teams


class Puzzle(models.Model):
    title = models.CharField(max_length=255, unique=True)
    runtime = models.CharField(
        max_length=1, choices=rr.RUNTIME_CHOICES, default=rr.STATIC
    )
    content = models.TextField()
    cb_runtime = models.CharField(
        max_length=1, choices=rr.RUNTIME_CHOICES, default=rr.STATIC
    )
    cb_content = models.TextField(blank=True, default='')
    start_date = models.DateTimeField(blank=True, default=timezone.now)
    headstart_granted = models.DurationField(
        default=timedelta(),
        help_text='How much headstart this puzzle gives to later episodes which gain headstart from this episode'
    )

    def __str__(self):
        return f'<Puzzle: {self.title}>'

    def unlocked_by(self, team):
        # Is this puzzle playable?
        # TODO: Make it not depend on a team. So single player puzzles work.
        episode = self.episode_set.get(event=team.at_event)
        return episode.unlocked_by(team) and \
            episode._puzzle_unlocked_by(self, team)

    def answered_by(self, team, data=None):
        if data is None:
            data = PuzzleData(self, team)
        guesses = Guess.objects.filter(
            by__in=team.members.all()
        ).filter(
            for_puzzle=self
        ).order_by(
            '-given'
        )

        # TODO: Should return bool
        return [g for g in guesses if any([a.validate_guess(g, data) for a in self.answer_set.all()])]


class PuzzleFile(models.Model):
    puzzle = models.ForeignKey(Puzzle, on_delete=models.CASCADE)
    slug = models.SlugField()
    file = models.FileField(upload_to='puzzles/')


class Clue(models.Model):
    puzzle = models.ForeignKey(Puzzle, on_delete=models.CASCADE)
    text = models.TextField()

    class Meta:
        abstract = True


class Hint(Clue):
    time = models.DurationField()

    def unlocked_by(self, team, data):
        if data.tp_data.start_time:
            return data.tp_data.start_time + self.time < timezone.now()
        else:
            return False


class Unlock(Clue):
    def unlocked_by(self, team, data):
        guesses = Guess.objects.filter(
            by__in=team.members.all()
        ).filter(
            for_puzzle=self.puzzle
        )
        return [g for g in guesses if any([u.validate_guess(g, data) for u in self.unlockguess_set.all()])]


class UnlockGuess(models.Model):
    unlock = models.ForeignKey(Unlock, on_delete=models.CASCADE)
    runtime = models.CharField(
        max_length=1, choices=rr.RUNTIME_CHOICES, default=rr.STATIC
    )
    guess = models.TextField()

    def validate_guess(self, guess, data):
        return rr.validate_guess(
            self.runtime,
            self.guess,
            guess.guess,
            data.tp_data,
            data.t_data,
        )


class Answer(models.Model):
    for_puzzle = models.ForeignKey(Puzzle, on_delete=models.CASCADE)
    runtime = models.CharField(
        max_length=1, choices=rr.RUNTIME_CHOICES, default=rr.STATIC
    )
    answer = models.TextField()

    def __str__(self):
        return f'<Answer: {self.answer}>'

    def validate_guess(self, guess, data):
        return rr.validate_guess(
            self.runtime,
            self.answer,
            guess.guess,
            data.tp_data,
            data.t_data,
        )


class Guess(models.Model):
    for_puzzle = models.ForeignKey(Puzzle, on_delete=models.CASCADE)
    by = models.ForeignKey(teams.models.UserProfile, on_delete=models.CASCADE)
    guess = models.TextField()
    given = models.DateTimeField(auto_now_add=True)

    class Meta:
        verbose_name_plural = 'Guesses'

    def __str__(self):
        return f'<Guess: {self.guess} by {self.by}>'


class TeamData(models.Model):
    team = models.ForeignKey(teams.models.Team, on_delete=models.CASCADE)
    data = JSONField(default={})

    class Meta:
        verbose_name_plural = 'Team puzzle data'

    def __str__(self):
        return f'<TeamData: {self.team.name} - {self.puzzle.title}>'


class UserData(models.Model):
    event = models.ForeignKey(events.models.Event, on_delete=models.CASCADE)
    user = models.ForeignKey(teams.models.UserProfile, on_delete=models.CASCADE)
    data = JSONField(default={})

    class Meta:
        verbose_name_plural = 'User puzzle data'

    def __str__(self):
        return f'<UserData: {self.user.name} - {self.puzzle.title}>'


class TeamPuzzleData(models.Model):
    puzzle = models.ForeignKey(Puzzle, on_delete=models.CASCADE)
    team = models.ForeignKey(teams.models.Team, on_delete=models.CASCADE)
    start_time = models.DateTimeField(null=True)
    data = JSONField(default={})

    class Meta:
        verbose_name_plural = 'Team puzzle data'

    def __str__(self):
        return f'<TeamPuzzleData: {self.team.name} - {self.puzzle.title}>'


class UserPuzzleData(models.Model):
    puzzle = models.ForeignKey(Puzzle, on_delete=models.CASCADE)
    user = models.ForeignKey(teams.models.UserProfile, on_delete=models.CASCADE)
    data = JSONField(default={})

    class Meta:
        verbose_name_plural = 'User puzzle data'

    def __str__(self):
        return f'<UserPuzzleData: {self.user.name} - {self.puzzle.title}>'


# Convenience class for using all the above data objects together
class PuzzleData:
    from .models import TeamData, UserData, TeamPuzzleData, UserPuzzleData

    def __init__(self, puzzle, team, user=None):
        self.t_data, created = TeamData.objects.get_or_create(team=team)
        self.tp_data, created = TeamPuzzleData.objects.get_or_create(
            puzzle=puzzle, team=team
        )
        if user:
            self.u_data, created = UserData.objects.get_or_create(
                event=team.at_event, user=user
            )
            self.up_data, created = UserPuzzleData.objects.get_or_create(
                puzzle=puzzle, user=user
            )

    def save(self):
        self.t_data.save()
        self.tp_data.save()
        if self.u_data:
            self.u_data.save()
        if self.up_data:
            self.up_data.save()


class Episode(models.Model):
    puzzles = SortedManyToManyField(Puzzle, blank=True)
    name = models.CharField(max_length=255)
    start_date = models.DateTimeField()
    event = models.ForeignKey(Event, on_delete=models.CASCADE)
    parallel = models.BooleanField(default=False)
    headstart_from = models.ManyToManyField(
        "self", blank=True,
        help_text='Episodes which should grant a headstart for this episode'
    )

    class Meta:
        unique_together = (('event', 'start_date'),)

    def __str__(self):
        return f'<Episode: {self.event.name} - {self.name}>'

    def get_puzzle(self, puzzle_number):
        n = int(puzzle_number)
        return self.puzzles.all()[n - 1:n].get()

<<<<<<< HEAD
    def started(self, team=None):
        date = self.start_date
        if team:
            date -= self.headstart_applied(team)

        return date < timezone.now()
=======
    def get_relative_id(self):
        episodes = self.event.episode_set.order_by('start_date')
        for index, e in enumerate(episodes):
            if e == self:
                return index + 1
        return -1
>>>>>>> 746a3bda

    def unlocked_by(self, team):
        prequels = Episode.objects.filter(
            event=self.event,
            start_date__lt=self.start_date
        )
        return all([episode.finished_by(team) for episode in prequels])

    def finished_by(self, team):
        return all([puzzle.answered_by(team) for puzzle in self.puzzles.all()])

    def headstart_applied(self, team):
        """The headstart that the team has acquired that will be applied to this episode"""
        seconds = sum([e.headstart_granted(team).total_seconds() for e in self.headstart_from.all()])
        return timedelta(seconds=seconds)

    def headstart_granted(self, team):
        """The headstart that the team has acquired by completing puzzles in this episode"""
        seconds = sum([p.headstart_granted.total_seconds() for p in self.puzzles.all() if p.answered_by(team)])
        return timedelta(seconds=seconds)

    def _puzzle_unlocked_by(self, puzzle, team):
        started_puzzles = self.puzzles.filter(start_date__lt=timezone.now())
        if self.parallel:
            return puzzle in started_puzzles
        else:
            for p in started_puzzles:
                if p == puzzle:
                    return True
                if not p.answered_by(team):
                    return False<|MERGE_RESOLUTION|>--- conflicted
+++ resolved
@@ -230,21 +230,19 @@
         n = int(puzzle_number)
         return self.puzzles.all()[n - 1:n].get()
 
-<<<<<<< HEAD
     def started(self, team=None):
         date = self.start_date
         if team:
             date -= self.headstart_applied(team)
 
         return date < timezone.now()
-=======
+
     def get_relative_id(self):
         episodes = self.event.episode_set.order_by('start_date')
         for index, e in enumerate(episodes):
             if e == self:
                 return index + 1
         return -1
->>>>>>> 746a3bda
 
     def unlocked_by(self, team):
         prequels = Episode.objects.filter(
