--- conflicted
+++ resolved
@@ -61,16 +61,11 @@
 			data: jQuery.param(data),
 			contentType: 'application/x-www-form-urlencoded; charset=UTF-8',
 			success: function(data) {
-<<<<<<< HEAD
-				button.removeAttr('disabled');
+				last_updated = Date.now();
 				if (data.error == "too fast") {
 					message("Slow down there, sparky! You're supposed to wait 5s between submissions.", "");
 				} else if (data.correct == "true") {
-=======
-				last_updated = Date.now();
-				if (data.correct == "true") {
 					button.removeAttr('disabled');
->>>>>>> d105dca8
 					correct_answer(data.url);
 				} else {
 					incorrect_answer(data.guess, data.timeout, data.new_hints, data.old_unlocks, data.new_unlocks);
