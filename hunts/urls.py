--- conflicted
+++ resolved
@@ -15,18 +15,11 @@
 ]
 
 puzzlepatterns = [
-<<<<<<< HEAD
-    url(r'^$', views.Puzzle.as_view(), name='puzzle'),
-    url(r'^an$', views.Answer.as_view(), name='answer'),
-    url(r'^cb$', views.Callback.as_view(), name='callback'),
-    url(r'^soln$', views.SolutionContent.as_view(), name='solution_content'),
-    url(r'^media/(?P<file_slug>\w+)$', views.PuzzleFile.as_view(), name='puzzle_file'),
-=======
     path('', views.Puzzle.as_view(), name='puzzle'),
     path('an', views.Answer.as_view(), name='answer'),
     path('cb', views.Callback.as_view(), name='callback'),
+    path('soln', views.SolutionContent.as_view(), name='solution_content'),
     path('media/<slug:file_slug>', views.PuzzleFile.as_view(), name='puzzle_file'),
->>>>>>> c8975305
 ]
 
 episodepatterns = [
