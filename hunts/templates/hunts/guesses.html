{% extends "teams/base.html" %}
{% load static %}
{% load render_bundle from webpack_loader %}

{% block style %}
{{ block.super }}
{% render_bundle 'hunts_guesses' 'css' %}
{% endblock %}

{% block script %}
{% render_bundle 'hunts_guesses' 'js' attrs='defer' %}
{% endblock %}

{% block header %}
<header class="flex-shrink-0 pt-3">
	<h1>Guesses</h1>
</header>
{% endblock %}

{% block main %}
<main class="flex-shrink-0 container-fluid pt-3">
<<<<<<< HEAD
	<p><a href="?">Clear filters</a></p>
	<p><input type="checkbox" checked="checked" id="auto-update"> <label for="auto-update">Update automatically</label></p>
	<div id="guesses-container">
		Waiting for content...
	</div>
=======
	<div id="admin-guess-list" data-href="{% url 'guesses_list' %}" />
>>>>>>> aacd7d23
</main>
{% endblock %}
<|MERGE_RESOLUTION|>--- conflicted
+++ resolved
@@ -19,14 +19,6 @@
 
 {% block main %}
 <main class="flex-shrink-0 container-fluid pt-3">
-<<<<<<< HEAD
-	<p><a href="?">Clear filters</a></p>
-	<p><input type="checkbox" checked="checked" id="auto-update"> <label for="auto-update">Update automatically</label></p>
-	<div id="guesses-container">
-		Waiting for content...
-	</div>
-=======
 	<div id="admin-guess-list" data-href="{% url 'guesses_list' %}" />
->>>>>>> aacd7d23
 </main>
 {% endblock %}
