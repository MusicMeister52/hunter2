{% extends "teams/base.html" %}
{% load static %}
{% load render_bundle from webpack_loader %}

{% block style %}
{{ block.super }}
{% render_bundle 'hunts_puzzle' 'css' %}
{% endblock %}

{% block script %}
{% render_bundle 'hunts_puzzle' 'js' attrs='defer' %}
{% endblock %}

{% block page_header %}
<h1>{{ title }}</h1>
{% endblock %}

{% block content %}
{% if flavour %}
<section id="puzzle-flavour">
	<!-- This is just flavour text - not related to the puzzle! -->
	<span id="flavour-intro">Story: </span>
	{{ flavour | safe }}
</section>
{% endif %}
<<<<<<< HEAD
<section id="puzzle-content">
=======
<section id="puzzle-content"{% if grow_section %} class="puzzle-grow"{% endif %}>
>>>>>>> aacd7d23
<!-- CLUE STARTS HERE -->
{{ text | safe }}
<!-- CLUE ENDS HERE -->
</section>
<section id="puzzle-clues">
<h3>Hints</h3>
{% for hint in hints %}
<p>{{hint.time}}: {{hint.text}}</p>
{% endfor %}
<h3>Unlocks</h3>
{% for unlock in unlocks %}
<p>{% for guess in unlock.guesses %}{{guess}}{% if not forloop.last %}, {% endif %}{% endfor %}: {{unlock.text}}</p>
{% endfor %}
</section>
<section id="puzzle-answer">
{% if answered %}
<h2>Your correct answer{{ answered|pluralize }}</h2>
<div id="answer">
{% for guess in answered %}
<p>"{{ guess.guess }}" &mdash; entered by {{ guess.by.username }}</p>
{% endfor %}
</div>
{% elif ended %}
<h2>Event is over</h2>
{% endif %}
{% if admin or not answered and not ended %}
<form class="form-inline" action="an" method="POST">
	{% csrf_token %}
	<span id="answer-border">
<<<<<<< HEAD
	<input name="answer" id="answer-entry" class="form-control" />
=======
		<input name="answer" id="answer-entry" class="form-control" placeholder="Enter guess" />
>>>>>>> aacd7d23
	</span>
	<button type="submit" id="answer-button" class="btn btn-primary" disabled="disabled">Guess!</button>
</form>
{% endif %}
{% if ended or admin %}
<button id="soln-button" class="btn btn-primary" data-toggle="collapse" data-target="#soln-content" data-url="{% url 'solution_content' episode_number=episode_number puzzle_number=puzzle_number %}">Show Solution</button>
<div id="soln-content" class="card card-body collapse">
</div>
{% endif %}
</section>
{% endblock %}<|MERGE_RESOLUTION|>--- conflicted
+++ resolved
@@ -23,11 +23,7 @@
 	{{ flavour | safe }}
 </section>
 {% endif %}
-<<<<<<< HEAD
-<section id="puzzle-content">
-=======
 <section id="puzzle-content"{% if grow_section %} class="puzzle-grow"{% endif %}>
->>>>>>> aacd7d23
 <!-- CLUE STARTS HERE -->
 {{ text | safe }}
 <!-- CLUE ENDS HERE -->
@@ -57,11 +53,7 @@
 <form class="form-inline" action="an" method="POST">
 	{% csrf_token %}
 	<span id="answer-border">
-<<<<<<< HEAD
-	<input name="answer" id="answer-entry" class="form-control" />
-=======
 		<input name="answer" id="answer-entry" class="form-control" placeholder="Enter guess" />
->>>>>>> aacd7d23
 	</span>
 	<button type="submit" id="answer-button" class="btn btn-primary" disabled="disabled">Guess!</button>
 </form>
