--- conflicted
+++ resolved
@@ -63,8 +63,8 @@
 <div id="soln-content" class="card card-body collapse">
 </div>
 {% endif %}
-<<<<<<< HEAD
-
+</section>
+<section>
 <h3>Guesses <button id="guesses-button" class="btn" data-toggle="collapse" data-target="#guesses-container" >Show</button></h3>
 <div id="guesses-container" class="collapse">
 	<table id="guesses">
@@ -74,7 +74,5 @@
 		</tr>
 	</table>
 </div>
-=======
 </section>
->>>>>>> e3f576ee
 {% endblock %}