# Copyright (C) 2020 The Hunter2 Contributors.
#
# This file is part of Hunter2.
#
# Hunter2 is free software: you can redistribute it and/or modify it under the terms of the GNU Affero General Public License as published by the Free
# Software Foundation, either version 3 of the License, or (at your option) any later version.
#
# Hunter2 is distributed in the hope that it will be useful, but WITHOUT ANY WARRANTY; without even the implied warranty of MERCHANTABILITY or FITNESS FOR A
# PARTICULAR PURPOSE.  See the GNU Affero General Public License for more details.
#
# You should have received a copy of the GNU Affero General Public License along with Hunter2.  If not, see <http://www.gnu.org/licenses/>.

from datetime import timedelta

from django.test import SimpleTestCase
from django.utils import timezone
from faker import Faker
from schema import Schema

from accounts.factories import UserProfileFactory
from events.models import Event
from events.test import EventTestCase
from teams.factories import TeamFactory, TeamMemberFactory
from teams.models import TeamRole
from . import PuzzleTimesGenerator
from ..factories import GuessFactory, PuzzleFactory
from .abstract import AbstractGenerator
from .leaders import LeadersGenerator
from .top_guesses import TopGuessesGenerator
from .totals import TotalsGenerator
from ..models import TeamPuzzleProgress


class MockStat(AbstractGenerator):
    id = 'mock'
    title = 'Mock Statistic'
    version = 1

    schema = Schema(dict)

    def generate(self, episode=None):
        # This generator always returns different data so we can test cache hit/miss
        fake = Faker()
        return fake.pydict()


class StatCacheTests(SimpleTestCase):
    def setUp(self):
        # We don't want to depend on a database but we need an event object with an ID
        self.event = Event(id=1)
        self.stat = MockStat(self.event)

    def test_cache_hit(self):
        data = self.stat.data()
        self.assertEqual(data, self.stat.data())

    def test_class_change_cache_miss(self):
        class OtherStat(MockStat):
            pass
        other_stat = OtherStat(self.event)
        data = self.stat.data()
        self.assertNotEqual(data, other_stat.data())

    def test_version_change_cache_miss(self):
        data = self.stat.data()
        self.stat.version = 2
        self.assertNotEqual(data, self.stat.data())


class LeadersTests(EventTestCase):
    def test_event_leaders(self):
        puzzle = PuzzleFactory(episode__winning=True)
        players = TeamMemberFactory.create_batch(4, team__role=TeamRole.PLAYER)
        now = timezone.now()
        # Players finish the puzzle in order 1-4
        guesses = [GuessFactory(by=player, for_puzzle=puzzle, correct=True, given=now - timedelta(minutes=4 - i)) for i, player in enumerate(players)]
        # Player 4 also guessed wrong
        GuessFactory(by=players[3], for_puzzle=puzzle, correct=False, given=now - timedelta(minutes=5))

        data = LeadersGenerator(event=self.tenant, number=3).generate()
        LeadersGenerator.schema.is_valid(data)

        # "Top" has 3 entries, in order, with the correct times
        self.assertEqual(len(data['top']), 3)
        for i, player in enumerate(players[:3]):
            self.assertEqual(data['top'][i], (i + 1, player.team_at(self.tenant).get_display_name(), guesses[i].given))
        # The fourth team appears correctly in the indexed data
        team = players[3].team_at(self.tenant).id
        self.assertIn(team, data['by_team'])
        self.assertEqual(data['by_team'][team]['position'], 4)
        self.assertEqual(data['by_team'][team]['finish_time'], guesses[3].given)

    def test_episode_leaders(self):
        puzzle1 = PuzzleFactory(episode__winning=False)
        puzzle2 = PuzzleFactory(episode__winning=True, episode__prequels=puzzle1.episode)
        players = TeamMemberFactory.create_batch(3, team__role=TeamRole.PLAYER)
        now = timezone.now()
        # Players finish puzzle 1 in order 1-3
        guesses = [GuessFactory(by=player, for_puzzle=puzzle1, correct=True, given=now - timedelta(minutes=6 - i)) for i, player in enumerate(players)]
        # Players finish puzzle 2 in order 3-1
        for i, player in enumerate(reversed(players)):
            GuessFactory(by=player, for_puzzle=puzzle2, correct=True, given=now - timedelta(minutes=3 - i))

        data = LeadersGenerator(event=self.tenant, episode=puzzle1.episode, number=3).generate()
        LeadersGenerator.schema.is_valid(data)

        # "Top" has 3 entries, in order, with the correct times
        self.assertEqual(len(data['top']), 3)
        for i, player in enumerate(players):
            self.assertEqual(data['top'][i], (i + 1, player.team_at(self.tenant).get_display_name(), guesses[i].given))

    def test_leaders_not_enough_players(self):
        puzzle = PuzzleFactory(episode__winning=True)
        players = TeamMemberFactory.create_batch(2, team__role=TeamRole.PLAYER)
        now = timezone.now()
        # Players finish the puzzle in order 1-2
        guesses = [GuessFactory(by=player, for_puzzle=puzzle, correct=True, given=now - timedelta(minutes=2-i)) for i, player in enumerate(players)]

        data = LeadersGenerator(event=self.tenant, number=3).generate()
        LeadersGenerator.schema.is_valid(data)

        # "Top" has 2 entries, in order, with the correct times
        self.assertEqual(len(data['top']), 2)
        for i, player in enumerate(players):
            self.assertEqual(data['top'][i], (i + 1, player.team_at(self.tenant).get_display_name(), guesses[i].given))

    def test_leaders_no_winning_episode(self):
        puzzle = PuzzleFactory(episode__winning=False)
        player = TeamMemberFactory(team__role=TeamRole.PLAYER)
        GuessFactory(by=player, for_puzzle=puzzle, correct=True)

        with self.assertRaises(ValueError):
            LeadersGenerator(event=self.tenant).generate()

    def test_admin_excluded(self):
        puzzle = PuzzleFactory(episode__winning=True)
        admin = TeamMemberFactory(team__role=TeamRole.ADMIN)
        players = TeamMemberFactory.create_batch(3, team__role=TeamRole.PLAYER)
        now = timezone.now()
        # The admin solved the winning puzzle long ago
        GuessFactory(by=admin, for_puzzle=puzzle, correct=True, given=now - timedelta(days=7))
        # Players finish the puzzle in order 1-3
        guesses = [GuessFactory(by=player, for_puzzle=puzzle, correct=True, given=now - timedelta(minutes=3-i)) for i, player in enumerate(players)]

        data = LeadersGenerator(event=self.tenant, number=3).generate()
        LeadersGenerator.schema.is_valid(data)

        # "Top" has 3 entries
        self.assertEqual(len(data['top']), 3)
        for i, player in enumerate(players):
            self.assertEqual(data['top'][i], (i + 1, player.team_at(self.tenant).get_display_name(), guesses[i].given))
        # Admin team is not in the indexed data
        self.assertNotIn(admin.team_at(self.tenant).id, data['by_team'])


class TopGuessesTests(EventTestCase):
    def test_event_top_guesses(self):
        puzzle = PuzzleFactory()
        players = (  # Not using create_batch because we want some of the middle ones to not be on teams
            TeamMemberFactory(team__role=TeamRole.PLAYER),
            UserProfileFactory(),
            TeamMemberFactory(team__role=TeamRole.PLAYER),
            UserProfileFactory(),
            TeamMemberFactory(team__role=TeamRole.PLAYER),
        )
        team2 = TeamFactory(members=(players[1], players[3]))
        for i, player in enumerate(players):
            GuessFactory.create_batch(5 - i, by=player, for_puzzle=puzzle)

        data = TopGuessesGenerator(event=self.tenant, number=3).generate()
        TopGuessesGenerator.schema.is_valid(data)

        # Player 2 and 4 are on the same team, so they win by team
        self.assertEqual(len(data['top_teams']), 3)
        self.assertEqual(data['top_teams'][0], (1, team2.get_display_name(), 6))
        self.assertEqual(data['top_teams'][1], (2, players[0].team_at(self.tenant).get_display_name(), 5))
        self.assertEqual(data['top_teams'][2], (3, players[2].team_at(self.tenant).get_display_name(), 3))
        self.assertEqual(len(data['top_users']), 3)
        for i, player in enumerate(players[:3]):
            self.assertEqual(data['top_users'][i], (i + 1, player.get_display_name(), 5 - i))
        # The fourth and fifth users, and fourth team appear correctly in the indexed data
        team5 = players[4].team_at(self.tenant).id
        self.assertIn(team5, data['by_team'])
        self.assertEqual(data['by_team'][team5]['position'], 4)
        self.assertEqual(data['by_team'][team5]['guess_count'], 1)
        for i, player in enumerate(players[3:]):
            self.assertIn(player.id, data['by_user'])
            self.assertEqual(data['by_user'][player.id]['position'], i + 4)
            self.assertEqual(data['by_user'][player.id]['guess_count'], 2 - i)

    def test_episode_top_guesses(self):
        puzzles = PuzzleFactory.create_batch(2)
        players = TeamMemberFactory.create_batch(3, team__role=TeamRole.PLAYER)
        # Create guesses such that players won episode 1 in order 1-3 but episode 2 in order 3-1
        for i, player in enumerate(players):
            GuessFactory.create_batch(3 - i, by=player, for_puzzle=puzzles[0])
            GuessFactory.create_batch(i * 2 + 1, by=player, for_puzzle=puzzles[1])

        data = TopGuessesGenerator(event=self.tenant, episode=puzzles[0].episode, number=3).generate()
        TopGuessesGenerator.schema.is_valid(data)

        # "Top" has 3 entries, in order
        self.assertEqual(len(data['top_users']), 3)
        for i, player in enumerate(players):
            self.assertEqual(data['top_users'][i], (i + 1, player.get_display_name(), 3 - i))

    def test_top_guesses_not_enough_players(self):
        puzzle = PuzzleFactory()
        players = UserProfileFactory.create_batch(2)
        team = TeamFactory(members=players, role=TeamRole.PLAYER)
        for i, player in enumerate(players):
            GuessFactory.create_batch(2 - i, by=player, for_puzzle=puzzle)

        data = TopGuessesGenerator(event=self.tenant, number=3).generate()
        TopGuessesGenerator.schema.is_valid(data)

        # "Top Users" has 2 entries, in order
        self.assertEqual(len(data['top_users']), 2)
        for i, player in enumerate(players):
            self.assertEqual(data['top_users'][i], (i + 1, player.get_display_name(), 2 - i))
        # "Top Teams" has 1 entry
        self.assertEqual(len(data['top_teams']), 1)
        self.assertEqual(data['top_teams'][0], (1, team.get_display_name(), 3))

    def test_admin_excluded(self):
        puzzle = PuzzleFactory()
        admin = TeamMemberFactory(team__role=TeamRole.ADMIN)
        players = TeamMemberFactory.create_batch(3, team__role=TeamRole.PLAYER)
        GuessFactory.create_batch(4, by=admin, for_puzzle=puzzle)
        for i, player in enumerate(players):
            GuessFactory.create_batch(3 - i, by=player, for_puzzle=puzzle)

        data = TopGuessesGenerator(event=self.tenant, number=3).generate()
        TopGuessesGenerator.schema.is_valid(data)

        self.assertEqual(len(data['top_teams']), 3)
        for i, player in enumerate(players):
            self.assertEqual(data['top_teams'][i], (i + 1, player.team_at(self.tenant).get_display_name(), 3 - i))
        self.assertEqual(len(data['top_users']), 3)
        for i, player in enumerate(players):
            self.assertEqual(data['top_users'][i], (i + 1, player.get_display_name(), 3 - i))
        # Admin team/user is not in the indexed data
        self.assertNotIn(admin.team_at(self.tenant).id, data['by_team'])
        self.assertNotIn(admin.id, data['by_user'])

    def test_render_extra_data(self):
        team = TeamFactory.build(name='Team 4')
        team.id = 4
        user = UserProfileFactory.build(user__username='User 4')
        user.id = 4
        data = {
            'by_team': {
                1: {'position': 1, 'guess_count': 4},
                2: {'position': 2, 'guess_count': 3},
                3: {'position': 3, 'guess_count': 2},
                4: {'position': 4, 'guess_count': 1},
            },
            'by_user': {
                1: {'position': 1, 'guess_count': 4},
                2: {'position': 2, 'guess_count': 3},
                3: {'position': 3, 'guess_count': 2},
                4: {'position': 4, 'guess_count': 1},
            },
            'top_teams': [
                (1, 'Team 1', 4),
                (2, 'Team 2', 3),
                (3, 'Team 3', 2),
            ],
            'top_users': [
                (1, 'User 1', 4),
                (2, 'User 2', 3),
                (3, 'User 3', 2),
            ],
        }

        render = TopGuessesGenerator(event=self.tenant, number=3).render_data(data, team=team, user=user)

        self.assertIn('Team 4', render)
        self.assertIn('User 4', render)

    def test_render_no_duplicate(self):
        team = TeamFactory.build(name='Team 3')
        team.id = 3
        user = UserProfileFactory.build(user__username='User 3')
        user.id = 3

        data = {
            'by_team': {
                1: {'position': 1, 'guess_count': 1},
                2: {'position': 2, 'guess_count': 1},
                3: {'position': 3, 'guess_count': 1},
                4: {'position': 4, 'guess_count': 1},
            },
            'by_user': {
                1: {'position': 1, 'guess_count': 4},
                2: {'position': 2, 'guess_count': 3},
                3: {'position': 3, 'guess_count': 2},
                4: {'position': 4, 'guess_count': 1},
            },
            'top_teams': [
                (1, 'Team 1', 4),
                (2, 'Team 2', 3),
                (3, 'Team 3', 2),
            ],
            'top_users': [
                (1, 'User 1', 4),
                (2, 'User 2', 3),
                (3, 'User 3', 2),
            ],
        }

        render = TopGuessesGenerator(event=self.tenant, number=3).render_data(data, team=team, user=user)

        self.assertEqual(1, render.count('Team 3'))
        self.assertEqual(1, render.count('User 3'))


class TotalsTests(EventTestCase):
    def test_event_totals(self):
        puzzle = PuzzleFactory()
        players = TeamMemberFactory.create_batch(3, team__role=TeamRole.PLAYER)
        players += UserProfileFactory.create_batch(2)
        TeamFactory(members=(players[3], players[4]))
        for i, player in enumerate(players[1:]):  # Player 0 is not active
            GuessFactory(by=player, for_puzzle=puzzle, correct=False)
        for player in players[2:]:  # Player 1 did not get the puzzle right
            GuessFactory(by=player, for_puzzle=puzzle, correct=True)

        data = TotalsGenerator(event=self.tenant).generate()
        TotalsGenerator.schema.is_valid(data)

        self.assertEqual(data['active_players'], 4)
        self.assertEqual(data['active_teams'], 3)
        self.assertEqual(data['correct_teams'], 2)
        self.assertEqual(data['puzzles_solved'], 2)
        self.assertEqual(data['guess_count'], 7)

    def test_episode_totals(self):
        puzzles = PuzzleFactory.create_batch(2)
        players = TeamMemberFactory.create_batch(2, team__role=TeamRole.PLAYER)

        GuessFactory(by=players[0], for_puzzle=puzzles[0], correct=True)
        GuessFactory(by=players[0], for_puzzle=puzzles[1], correct=True)
        GuessFactory(by=players[1], for_puzzle=puzzles[1], correct=True)

        data = TotalsGenerator(event=self.tenant, episode=puzzles[0].episode).generate()
        TotalsGenerator.schema.is_valid(data)

        self.assertEqual(data['active_players'], 1)
        self.assertEqual(data['active_teams'], 1)
        self.assertEqual(data['correct_teams'], 1)
        self.assertEqual(data['puzzles_solved'], 1)
        self.assertEqual(data['guess_count'], 1)

    def test_admin_excluded(self):
        puzzle = PuzzleFactory()
        admin = TeamMemberFactory(team__role=TeamRole.ADMIN)
        player = TeamMemberFactory(team__role=TeamRole.PLAYER)
        GuessFactory(by=admin, for_puzzle=puzzle, correct=True)
        GuessFactory(by=player, for_puzzle=puzzle, correct=True)

        data = TotalsGenerator(event=self.tenant).generate()
        TotalsGenerator.schema.is_valid(data)

        self.assertEqual(data['active_players'], 1)
        self.assertEqual(data['active_teams'], 1)
        self.assertEqual(data['correct_teams'], 1)
<<<<<<< HEAD
        self.assertEqual(data['puzzles_solved'], 1)
        self.assertEqual(data['guess_count'], 1)
=======
        self.assertEqual(data['guess_count'], 1)


class PuzzleTimesTests(EventTestCase):
    def test_event_puzzle_times(self):
        puzzle = PuzzleFactory(episode__winning=True)
        players = TeamMemberFactory.create_batch(4, team__role=TeamRole.PLAYER)
        now = timezone.now()
        # Players finish the puzzle in order 1-4
        guesses = [GuessFactory(by=player, for_puzzle=puzzle, correct=True, given=now - timedelta(minutes=4 - i)) for i, player in enumerate(players)]
        # Player 4 also guessed wrong
        GuessFactory(by=players[3], for_puzzle=puzzle, correct=False, given=now - timedelta(minutes=5))

        data = PuzzleTimesGenerator(event=self.tenant, number=3).generate()
        PuzzleTimesGenerator.schema.is_valid(data)

        # "Top" has 3 entries, in order, with the correct times
        self.assertEqual(len(data[0]['puzzles'][0]['top']), 3)
        for i, player in enumerate(players[:3]):
            team = player.team_at(self.tenant)
            tpp = TeamPuzzleProgress.objects.get(puzzle=puzzle, team=team)
            self.assertEqual(
                data[0]['puzzles'][0]['top'][i],
                (i + 1, team.get_display_name(), PuzzleTimesGenerator.format_solve_time(guesses[i].given - tpp.start_time)),
            )
        # The fourth team appears correctly in the indexed data
        team = players[3].team_at(self.tenant)
        tpp = TeamPuzzleProgress.objects.get(puzzle=puzzle, team=team)
        team_name = team.get_display_name()
        self.assertIn(team_name, data[0]['puzzles'][0]['by_team'])
        self.assertEqual(data[0]['puzzles'][0]['by_team'][team_name]['position'], 4)
        self.assertEqual(data[0]['puzzles'][0]['by_team'][team_name]['solve_time'], PuzzleTimesGenerator.format_solve_time(guesses[3].given - tpp.start_time))

    def test_episode_puzzle_times(self):
        puzzle1 = PuzzleFactory(episode__winning=False)
        puzzle2 = PuzzleFactory(episode__winning=True, episode__prequels=puzzle1.episode)
        players = TeamMemberFactory.create_batch(4, team__role=TeamRole.PLAYER)
        now = timezone.now()
        # Players finish the puzzle in order 1-4
        for i, player in enumerate(players):
            GuessFactory(by=player, for_puzzle=puzzle1, correct=True, given=now - timedelta(minutes=4 - i))
        # Players finish the puzzle in order 4-1
        guesses = [
            GuessFactory(by=player, for_puzzle=puzzle2, correct=True, given=now - timedelta(minutes=4 - i))
            for i, player in enumerate(reversed(players))
        ]

        data = PuzzleTimesGenerator(event=self.tenant, number=3).generate()
        PuzzleTimesGenerator.schema.is_valid(data)

        # "Top" has 3 entries, in order, with the correct times
        self.assertEqual(len(data[1]['puzzles'][0]['top']), 3)
        for i, player in enumerate(players[:3]):
            team = player.team_at(self.tenant)
            tpp = TeamPuzzleProgress.objects.get(puzzle=puzzle1, team=team)
            self.assertEqual(
                data[1]['puzzles'][0]['top'][i],
                (i + 1, team.get_display_name(), PuzzleTimesGenerator.format_solve_time(guesses[i].given - tpp.start_time)),
            )
        # The fourth team appears correctly in the indexed data
        team = players[3].team_at(self.tenant)
        tpp = TeamPuzzleProgress.objects.get(puzzle=puzzle1, team=team)
        team_name = team.get_display_name()
        self.assertIn(team_name, data[1]['puzzles'][0]['by_team'])
        self.assertEqual(data[1]['puzzles'][0]['by_team'][team_name]['position'], 4)
        self.assertEqual(data[1]['puzzles'][0]['by_team'][team_name]['solve_time'], PuzzleTimesGenerator.format_solve_time(guesses[3].given - tpp.start_time))

    def test_admin_excluded(self):
        puzzle = PuzzleFactory()
        admin = TeamMemberFactory(team__role=TeamRole.ADMIN)
        player = TeamMemberFactory(team__role=TeamRole.PLAYER)
        GuessFactory(by=admin, for_puzzle=puzzle, correct=True)
        GuessFactory(by=player, for_puzzle=puzzle, correct=True)

        data = PuzzleTimesGenerator(event=self.tenant).generate()
        PuzzleTimesGenerator.schema.is_valid(data)

        self.assertEqual(len(data[0]['puzzles'][0]['top']), 1)
        self.assertNotIn(admin.team_at(self.tenant).get_display_name(), data[0]['puzzles'][0]['by_team'])
>>>>>>> 49f44e78
<|MERGE_RESOLUTION|>--- conflicted
+++ resolved
@@ -365,10 +365,7 @@
         self.assertEqual(data['active_players'], 1)
         self.assertEqual(data['active_teams'], 1)
         self.assertEqual(data['correct_teams'], 1)
-<<<<<<< HEAD
         self.assertEqual(data['puzzles_solved'], 1)
-        self.assertEqual(data['guess_count'], 1)
-=======
         self.assertEqual(data['guess_count'], 1)
 
 
@@ -447,5 +444,4 @@
         PuzzleTimesGenerator.schema.is_valid(data)
 
         self.assertEqual(len(data[0]['puzzles'][0]['top']), 1)
-        self.assertNotIn(admin.team_at(self.tenant).get_display_name(), data[0]['puzzles'][0]['by_team'])
->>>>>>> 49f44e78
+        self.assertNotIn(admin.team_at(self.tenant).get_display_name(), data[0]['puzzles'][0]['by_team'])