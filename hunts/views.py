from django.contrib.auth.decorators import login_required
<<<<<<< HEAD
from django.core.urlresolvers import reverse
from django.core.exceptions import ValidationError
from django.http import HttpResponse, JsonResponse
=======
from django.core.paginator import Paginator, EmptyPage, PageNotAnInteger
from django.core.exceptions import PermissionDenied, ValidationError
from django.http import HttpResponse, JsonResponse, HttpResponseForbidden
>>>>>>> 72c205e5
from django.shortcuts import redirect
from django.template.response import TemplateResponse
from django.utils import timezone
from django.utils.decorators import method_decorator
from django.views import View
from string import Template
from datetime import datetime, timedelta
from . import models
import teams
from . import rules
from .runtimes.registry import RuntimesRegistry as rr
from . import utils

import events


class Index(View):
    def get(self, request):
        return TemplateResponse(
            request,
            'hunts/index.html',
        )


@method_decorator(login_required, name='dispatch')
class Episode(View):
    def get(self, request, episode_number):
        episode = utils.event_episode(request.event, episode_number)
        admin = rules.is_admin_for_episode(request.user, episode)

        if not episode.started(request.team) and not admin:
            return TemplateResponse(
                request,
                'hunts/episodenotstarted.html',
                context={
                    'episode': episode.name,
                    'startdate': episode.start_date - episode.headstart_applied(request.team),
                    'headstart': episode.headstart_applied(request.team),
                }
            )

        # TODO: May need caching of progress to avoid DB load
        if not episode.unlocked_by(request.team):
            return TemplateResponse(
                request, 'hunts/episodelocked.html', status=403
            )

        all_puzzles = episode.puzzles.all()
        puzzles = []
        for p in all_puzzles:
            if p.unlocked_by(request.team):
                puzzles.append(p)

        positions = episode.finished_positions()
        if request.team in positions:
            position = positions.index(request.team)
            if position < 3:
                position = {0: 'first', 1: 'second', 2: 'third'}[position]
            else:
                position += 1
                position = f'in position {position}'
        else:
            position = None

        return TemplateResponse(
            request,
            'hunts/episode.html',
            context={
                'admin': admin,
                'episode': episode.name,
                'position': position,
                'episode_number': episode_number,
                'event_id': request.event.pk,
                'puzzles': puzzles,
            }
        )


@method_decorator(login_required, name='dispatch')
class Guesses(View):
    def get(self, request):
        admin = rules.is_admin_for_event(request.user, request.event)

        if not admin:
            raise PermissionDenied

        return TemplateResponse(
            request,
            'hunts/guesses.html',
        )


@method_decorator(login_required, name='dispatch')
class GuessesContent(View):
    def get(self, request):
        admin = rules.is_admin_for_event(request.user, request.event)

        if not admin:
            return HttpResponseForbidden()

        episode = request.GET.get('episode')
        puzzle = request.GET.get('puzzle')
        team = request.GET.get('team')

        puzzles = models.Puzzle.objects.filter(episode__event=request.event)
        if puzzle:
            puzzles = puzzles.filter(id=puzzle)
        if episode:
            puzzles = puzzles.filter(episode=episode)

        all_guesses = models.Guess.objects.filter(
            for_puzzle__in=puzzles
        ).order_by(
            '-given'
        )

        if team:
            team = teams.models.Team.objects.get(id=team)
            all_guesses = all_guesses.filter(by__in=team.members.all())

        guess_pages = Paginator(all_guesses, 50)
        page = request.GET.get('page')
        try:
            guesses = guess_pages.page(page)
        except PageNotAnInteger:
            guesses = guess_pages.page(1)
        except EmptyPage:
            guesses = guess_pages.page(guess_pages.num_pages)

        for g in guesses:
            g_data = models.PuzzleData(g.for_puzzle, g.by_team(), g.by)
            answers = models.Answer.objects.filter(for_puzzle=g.for_puzzle)
            if any([a.validate_guess(g, g_data) for a in answers]):
                g.correct = True
                continue

            if request.GET.get('highlight_unlocks'):
                unlockanswers = models.UnlockAnswer.objects.filter(unlock__puzzle=g.for_puzzle)
                if any([a.validate_guess(g, g_data) for a in unlockanswers]):
                    g.unlocked = True

        return TemplateResponse(
            request,
            'hunts/guesses_content.html',
            context={
                'event_id': request.event.pk,
                'guesses': guesses,
            }
        )


@method_decorator(login_required, name='dispatch')
class EventDirect(View):
    def get(self, request):
        event = events.models.Event.objects.filter(current=True).get()

        return redirect(
            'event',
            event_id=event.id,
        )


@method_decorator(login_required, name='dispatch')
class EventIndex(View):
    def get(self, request):

        event = request.event

        episodes = models.Episode.objects \
                                 .filter(event=event.id) \
                                 .filter(start_date__lte=timezone.now()) \

        return TemplateResponse(
            request,
            'events/index.html',
            context={
                'event_title':  event.name,
                'event_id':     event.id,
                'episodes':     list(episodes),
            }
        )


@method_decorator(login_required, name='dispatch')
class Puzzle(View):
    def get(self, request, episode_number, puzzle_number):
        episode, puzzle = utils.event_episode_puzzle(
            request.event, episode_number, puzzle_number
        )
        admin = rules.is_admin_for_puzzle(request.user, puzzle)

        # Make the puzzle available on the request object
        request.puzzle = puzzle

        # If episode has not started redirect to episode holding page
        if episode.start_date > timezone.now() and not admin:
            if request.event:
                return redirect(
                    'episode',
                    event_id=request.event.pk,
                    episode_number=episode_number,
                )
            else:
                return redirect('episode', episode_number=episode_number)

        # TODO: May need caching of progress to avoid DB load
        if not puzzle.unlocked_by(request.team):
            return TemplateResponse(
                request, 'hunts/puzzlelocked.html', status=403
            )

        data = models.PuzzleData(puzzle, request.team, request.user.profile)

        if not data.tp_data.start_time:
            data.tp_data.start_time = timezone.now()

        answered = bool(puzzle.answered_by(request.team, data))
        hints = [
            h for h in puzzle.hint_set.all() if h.unlocked_by(request.team, data)
        ]
        unlocks = [
            {
                'guesses': u.unlocked_by(request.team, data),
                'text': u.text
            }
            for u in puzzle.unlock_set.all()
        ]
        unlocks = [u for u in unlocks if len(u['guesses'])]

        files = {f.slug: f.file.url for f in puzzle.puzzlefile_set.all()}

        text = Template(rr.evaluate(
            runtime=puzzle.runtime,
            script=puzzle.content,
            team_puzzle_data=data.tp_data,
            user_puzzle_data=data.up_data,
            team_data=data.t_data,
            user_data=data.u_data,
        )).safe_substitute(**files)

        response = TemplateResponse(
            request,
            'hunts/puzzle.html',
            context={
                'answered': answered,
                'admin': admin,
                'hints': hints,
                'title': puzzle.title,
                'text': text,
                'unlocks': unlocks,
            }
        )

        data.save()

        return response


@method_decorator(login_required, name='dispatch')
class Answer(View):
    def post(self, request, episode_number, puzzle_number):
        episode, puzzle = utils.event_episode_puzzle(
            request.event, episode_number, puzzle_number
        )

        data = models.PuzzleData(puzzle, request.team)

        last_updated = request.POST.get('last_updated')
        if last_updated:
            last_updated = datetime.fromtimestamp(int(last_updated) // 1000, timezone.utc)
            new_hints = puzzle.hint_set.filter(
                time__gt=(last_updated - data.tp_data.start_time),
                time__lt=(timezone.now() - data.tp_data.start_time),
            )
            new_hints = [{'time': str(hint.time), 'text': hint.text} for hint in new_hints]
        else:
            new_hints = []

        # Gather together unlocks. Need to separate new and old ones for display.
        all_unlocks = models.Unlock.objects.filter(puzzle=puzzle)
        locked_unlocks = []
        unlocked_unlocks = []
        for u in all_unlocks:
            correct_guesses = u.unlocked_by(request.team, data)
            if correct_guesses:
                unlocked_unlocks.append(
                    {
                        'guesses': [g.guess for g in correct_guesses],
                        'text': u.text
                    })
            else:
                locked_unlocks.append(u)

        # Put answer in DB
        given_answer = request.POST['answer']
        guess = models.Guess(
            guess=given_answer,
            for_puzzle=puzzle,
            by=request.user.profile
        )
        guess.save()

        correct = any([a.validate_guess(guess, data) for a in puzzle.answer_set.all()])

        # Build the response JSON depending on whether the answer was correct
        response = {}
        if correct:
            next = episode.next_puzzle(request.team)
            if next:
                response['url'] = reverse('puzzle', kwargs={'event_id': request.event.pk,
                                                            'episode_number': episode_number,
                                                            'puzzle_number': next})
            else:
                response['url'] = reverse('episode', kwargs={'event_id': request.event.pk,
                                                             'episode_number': episode_number})
        else:
            response['guess'] = given_answer
            response['timeout'] = str(timezone.now() + timedelta(seconds=5))
            response['new_hints'] = new_hints
            response['old_unlocks'] = unlocked_unlocks
            unlocks = [u for u in locked_unlocks if any([a.validate_guess(guess, data) for a in u.unlockanswer_set.all()])]
            response['new_unlocks'] = [u.text for u in unlocks]
        response['correct'] = str(correct).lower()

        return JsonResponse(response)


@method_decorator(login_required, name='dispatch')
class Callback(View):
    def post(self, request, episode_number, puzzle_number):
        if request.content_type != 'application/json':
            return HttpResponse(status=415)
        if 'application/json' not in request.META['HTTP_ACCEPT']:
            return HttpResponse(status=406)

        episode, puzzle = utils.event_episode_puzzle(
            request.event, episode_number, puzzle_number
        )

        data = models.PuzzleData(puzzle, request.team, request.user)

        response = HttpResponse(
            rr.evaluate(
                runtime=puzzle.cb_runtime,
                script=puzzle.cb_content,
                team_puzzle_data=data.tp_data,
                user_puzzle_data=data.up_data,
                team_data=data.t_data,
                user_data=data.u_data,
            )
        )

        data.save()

        return response


class PuzzleInfo(View):
    """View for translating a UUID "token" into information about a user's puzzle attempt"""
    def get(self, request):
        token = request.GET.get('token')
        if token is None:
            return JsonResponse({
                'result': 'Bad Request',
                'message': 'Must provide token',
            }, status=400)
        try:
            up_data = models.UserPuzzleData.objects.get(token=token)
        except ValidationError:
            return JsonResponse({
                'result': 'Bad Request',
                'message': 'Token must be a UUID',
            }, status=400)
        except models.UserPuzzleData.DoesNotExist:
            return JsonResponse({
                'result': 'Not Found',
                'message': 'No such token',
            }, status=404)
        user = up_data.user
        team = up_data.team()
        return JsonResponse({
            'result': 'Success',
            'team_id': team.pk,
            'user_id': user.pk,
        })<|MERGE_RESOLUTION|>--- conflicted
+++ resolved
@@ -1,18 +1,13 @@
 from django.contrib.auth.decorators import login_required
-<<<<<<< HEAD
-from django.core.urlresolvers import reverse
-from django.core.exceptions import ValidationError
-from django.http import HttpResponse, JsonResponse
-=======
 from django.core.paginator import Paginator, EmptyPage, PageNotAnInteger
 from django.core.exceptions import PermissionDenied, ValidationError
 from django.http import HttpResponse, JsonResponse, HttpResponseForbidden
->>>>>>> 72c205e5
 from django.shortcuts import redirect
 from django.template.response import TemplateResponse
 from django.utils import timezone
 from django.utils.decorators import method_decorator
 from django.views import View
+from subdomains.utils import reverse
 from string import Template
 from datetime import datetime, timedelta
 from . import models
@@ -317,12 +312,14 @@
         if correct:
             next = episode.next_puzzle(request.team)
             if next:
-                response['url'] = reverse('puzzle', kwargs={'event_id': request.event.pk,
-                                                            'episode_number': episode_number,
-                                                            'puzzle_number': next})
+                response['url'] = reverse('puzzle', subdomain=request.META['HTTP_HOST'],
+                                          kwargs={'event_id': request.event.pk,
+                                                  'episode_number': episode_number,
+                                                  'puzzle_number': next})
             else:
-                response['url'] = reverse('episode', kwargs={'event_id': request.event.pk,
-                                                             'episode_number': episode_number})
+                response['url'] = reverse('episode', subdomain=request.META['HTTP_HOST'],
+                                          kwargs={'event_id': request.event.pk,
+                                                  'episode_number': episode_number}, )
         else:
             response['guess'] = given_answer
             response['timeout'] = str(timezone.now() + timedelta(seconds=5))
