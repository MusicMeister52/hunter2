--- conflicted
+++ resolved
@@ -20,13 +20,8 @@
 
 from . import models
 from . import rules
-<<<<<<< HEAD
-from . import utils
 from . import runtimes
-=======
 from .mixins import EpisodeUnlockedMixin, PuzzleUnlockedMixin
-from .runtimes.registry import RuntimesRegistry as rr
->>>>>>> 82e95fcb
 
 import events
 import hunter2
@@ -549,14 +544,8 @@
         data = models.PuzzleData(request.puzzle, request.team, request.user.profile)
 
         response = HttpResponse(
-<<<<<<< HEAD
-            runtimes.runtimes[puzzle.cb_runtime].evaluate(
-                script=puzzle.cb_content,
-=======
-            rr.evaluate(
-                runtime=request.puzzle.cb_runtime,
+            runtimes.runtimes[request.puzzle.cb_runtime].evaluate(
                 script=request.puzzle.cb_content,
->>>>>>> 82e95fcb
                 team_puzzle_data=data.tp_data,
                 user_puzzle_data=data.up_data,
                 team_data=data.t_data,
