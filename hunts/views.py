from collections import defaultdict
from datetime import datetime, timedelta
from django.contrib.auth.mixins import LoginRequiredMixin
from django.db.models import Count
from django.core.exceptions import PermissionDenied, ValidationError
from django.db.models import Prefetch
from django.core.paginator import Paginator, EmptyPage, PageNotAnInteger
from django.http import Http404, HttpResponse, HttpResponseForbidden, JsonResponse
from django.shortcuts import get_object_or_404, redirect
from django.template.response import TemplateResponse
from django.utils import timezone
from django.utils.datastructures import MultiValueDictKeyError
from django.utils.safestring import mark_safe
from django.urls import reverse
from django.views import View
from django.views.generic import TemplateView
from sendfile import sendfile
from string import Template
from teams.mixins import TeamMixin

from . import models
from . import rules
from .mixins import EpisodeUnlockedMixin, PuzzleUnlockedMixin
from .runtimes.registry import RuntimesRegistry as rr

import events
import hunter2
import teams


class Index(TemplateView):
    template_name = 'hunts/index.html'

    def get_context_data(self, **kwargs):
        config = hunter2.models.Configuration.get_solo()
        return {
            # TODO: Real content from DB
            'content': config.index_content,
        }


class Episode(LoginRequiredMixin, TeamMixin, EpisodeUnlockedMixin, View):
    def get(self, request, episode_number):
<<<<<<< HEAD
        episode = utils.event_episode(request.tenant, episode_number)
        admin = rules.is_admin_for_episode(request.user, episode)

        if not episode.started(request.team) and not admin:
            return TemplateResponse(
                request,
                'hunts/episodenotstarted.html',
                context={
                    'episode': episode.name,
                    'startdate': episode.start_date - episode.headstart_applied(request.team),
                    'headstart': episode.headstart_applied(request.team),
                }
            )

        # TODO: May need caching of progress to avoid DB load
        if not episode.unlocked_by(request.team):
            return TemplateResponse(
                request, 'hunts/episodelocked.html', status=403
            )

        puzzles = episode.unlocked_puzzles(request.team)
=======
        puzzles = request.episode.unlocked_puzzles(request.team)
>>>>>>> 82e95fcb
        for puzzle in puzzles:
            puzzle.done = puzzle.answered_by(request.team)

        positions = request.episode.finished_positions()
        if request.team in positions:
            position = positions.index(request.team)
            if position < 3:
                position = {0: 'first', 1: 'second', 2: 'third'}[position]
            else:
                position += 1
                position = f'in position {position}'
        else:
            position = None

<<<<<<< HEAD
        files = {f.slug: f.file.url for f in request.tenant.eventfile_set.all()}
        flavour = Template(episode.flavour).safe_substitute(**files)
=======
        files = {f.slug: f.file.url for f in request.event.eventfile_set.all()}
        flavour = Template(request.episode.flavour).safe_substitute(**files)
>>>>>>> 82e95fcb

        return TemplateResponse(
            request,
            'hunts/episode.html',
            context={
                'episode': request.episode.name,
                'flavour': flavour,
                'position': position,
                'episode_number': episode_number,
                'event_id': request.tenant.pk,
                'puzzles': puzzles,
            }
        )


class EpisodeContent(LoginRequiredMixin, TeamMixin, EpisodeUnlockedMixin, View):
    def get(self, request, episode_number):
<<<<<<< HEAD
        episode = utils.event_episode(request.tenant, episode_number)
        admin = rules.is_admin_for_episode(request.user, episode)

        if (
            episode.started(request.team) and
            episode.unlocked_by(request.team) or
            admin
        ):
            puzzles = episode.unlocked_puzzles(request.team)
            for puzzle in puzzles:
                puzzle.done = puzzle.answered_by(request.team)

            return TemplateResponse(
                request,
                'hunts/episode_content.html',
                context={
                    'flavour': episode.flavour,
                    'episode_number': episode_number,
                    'event_id': request.tenant.pk,
                    'puzzles': puzzles,
                }
            )
        else:
            raise PermissionDenied
=======
        puzzles = request.episode.unlocked_puzzles(request.team)
        for puzzle in puzzles:
            puzzle.done = puzzle.answered_by(request.team)

        return TemplateResponse(
            request,
            'hunts/episode_content.html',
            context={
                'flavour': request.episode.flavour,
                'episode_number': episode_number,
                'event_id': request.event.pk,
                'puzzles': puzzles,
            }
        )
>>>>>>> 82e95fcb


class EpisodeList(LoginRequiredMixin, View):
    def get(self, request):
        admin = rules.is_admin_for_event(request.user, request.tenant)

        if not admin:
            raise PermissionDenied

        return JsonResponse([{
            'id': episode.pk,
            'name': episode.name
        } for episode in models.Episode.objects.filter(event=request.tenant)], safe=False)


class Guesses(LoginRequiredMixin, View):
    def get(self, request):
        admin = rules.is_admin_for_event(request.user, request.tenant)

        if not admin:
            raise PermissionDenied

        return TemplateResponse(
            request,
            'hunts/guesses.html',
        )


class GuessesContent(LoginRequiredMixin, View):
    def get(self, request):
        admin = rules.is_admin_for_event(request.user, request.tenant)

        if not admin:
            return HttpResponseForbidden()

        episode = request.GET.get('episode')
        puzzle = request.GET.get('puzzle')
        team = request.GET.get('team')

        puzzles = models.Puzzle.objects.filter(episode__event=request.tenant)
        if puzzle:
            puzzles = puzzles.filter(id=puzzle)
        if episode:
            puzzles = puzzles.filter(episode=episode)

        # The following query is heavily optimised. We only retrieve the fields we will use here and
        # in the template, and we select and prefetch related objects so as not to perform any extra
        # queries.
        all_guesses = models.Guess.objects.filter(
            for_puzzle__in=puzzles
        ).order_by(
            '-given'
        ).select_related(
            'for_puzzle', 'by_team', 'by__user', 'correct_for'
        ).only(
            'given', 'guess', 'correct_current',
            'for_puzzle__id', 'for_puzzle__title',
            'by_team__id', 'by_team__name',
            'by__user__id', 'by__user__username',
            'correct_for__id'
        ).prefetch_related(
            Prefetch(
                'for_puzzle__episode_set',
                queryset=models.Episode.objects.only('id', 'name').all()
            )
        )

        if team:
            team = teams.models.Team.objects.get(id=team)
            all_guesses = all_guesses.filter(by_team=team)

        guess_pages = Paginator(all_guesses, 50)
        page = request.GET.get('page')
        try:
            guesses = guess_pages.page(page)
        except PageNotAnInteger:
            guesses = guess_pages.page(1)
        except EmptyPage:
            guesses = guess_pages.page(guess_pages.num_pages)

        for g in guesses:
            # Using .get() here for some reason creates an extra query for each guess even though
            # we have prefetched this relation. .all()[0] does not.
            # We are monkey-patching here so that we can do guess.episode.<blah> in the template -
            # otherwise we'd have to do guess.for_puzzle.episode_set.all.0.id etc there, which is
            # too nasty.
            g.episode = g.for_puzzle.episode_set.all()[0]

        if request.GET.get('highlight_unlocks'):
            for g in guesses:
                unlockanswers = models.UnlockAnswer.objects.filter(unlock__puzzle=g.for_puzzle)
                if any([a.validate_guess(g) for a in unlockanswers]):
                    g.unlocked = True

        # Grab the current URL (which is not the URL of *this* view) so that we can manipulate the query string
        # in the template.
        current_url = reverse('guesses', subdomain=request.subdomain, kwargs={'event_id': request.tenant.pk})
        current_url += '?' + request.GET.urlencode()

        return TemplateResponse(
            request,
            'hunts/guesses_content.html',
            context={
                'event_id': request.tenant.pk,
                'guesses': guesses,
                'current_url': current_url
            }
        )


class Stats(LoginRequiredMixin, View):
    def get(self, request):
        admin = rules.is_admin_for_event(request.user, request.tenant)

        if not admin:
            raise PermissionDenied

        return TemplateResponse(
            request,
            'hunts/stats.html',
        )


class StatsContent(LoginRequiredMixin, View):
    def get(self, request, episode_id):
        admin = rules.is_admin_for_event(request.user, request.tenant)

        if not admin:
            raise PermissionDenied

        # TODO select and prefetch all the things
        episodes = models.Episode.objects.filter(event=request.tenant).order_by('start_date')
        if episode_id != 'all':
            episodes = episodes.filter(pk=episode_id)
            if not episodes.exists():
                raise Http404

        # Directly use the through relation for sorted M2M so we can sort the entire query.
        episode_puzzles = models.Episode.puzzles.through.objects.filter(episode__in=episodes).select_related('puzzle')
        puzzles = [ep.puzzle for ep in episode_puzzles.order_by('episode', 'sort_value')]

        all_teams = teams.models.Team.objects.annotate(
            num_members=Count('members')
        ).filter(
            at_event=request.tenant, num_members__gte=1
        ).prefetch_related('members', 'members__user')

        # Get the first correct guess for each team on each puzzle.
        # We use Guess.correct_for (i.e. the cache) because otherwise we perform a query for every
        # (team, puzzle) pair i.e. a butt-ton. This comes at the cost of possibly seeing
        # a team doing worse than it really is.
        all_guesses = models.Guess.objects.filter(for_puzzle__in=puzzles, correct_for__isnull=False).select_related('for_puzzle', 'by_team')
        correct_guesses = defaultdict(dict)
        for guess in all_guesses:
            team_guesses = correct_guesses[guess.for_puzzle]
            if guess.by_team not in team_guesses or guess.given < team_guesses[guess.by_team].given:
                team_guesses[guess.by_team] = guess

        try:
            # The time of the latest correct guess, plus some padding which I cba to add in JS
            end_time = max([
                guess.given
                for team_guesses in correct_guesses.values()
                for guess in team_guesses.values()
                if guess
            ]) + timedelta(minutes=10)
        except ValueError:
            # No guesses yet
            end_time = timezone.now() + timedelta(minutes=10)

        # Get when each team started each puzzle, and in how much time they solved each puzzle if they did.
        puzzle_datas = models.TeamPuzzleData.objects.filter(puzzle__in=puzzles, team__in=all_teams).select_related('puzzle', 'team')
        start_times = defaultdict(lambda: defaultdict(dict))
        solved_times = defaultdict(list)
        for data in puzzle_datas:
            if data.team in correct_guesses[data.puzzle] and data.start_time:
                start_times[data.team][data.puzzle] = None
                solved_times[data.puzzle].append(correct_guesses[data.puzzle][data.team].given - data.start_time)
            else:
                start_times[data.team][data.puzzle] = data.start_time

        # TODO: use something more intelligent here. Episode end time once we have it...
        now = timezone.now()

        # How long a team has been on a puzzle.
        stuckness = {
            team: [
                now - start for start in start_times[team].values() if start
            ] for team in all_teams
        }
        # How many teams have been active on each puzzle
        num_active_teams = {
            puzzle: len([1 for t in all_teams if start_times[t][puzzle]])
            for puzzle in puzzles
        }

        # Now assemble all the stats ready for giving back to the user
        puzzle_progress = [
            {
                'team': t.get_verbose_name(),
                'progress': [{
                    'puzzle': p.title,
                    'time': correct_guesses[p][t].given
                } for p in puzzles if t in correct_guesses[p]]
            } for t in all_teams]
        puzzle_completion = [
            {
                'puzzle': p.title,
                'completion': len(correct_guesses[p])
            } for p in puzzles]
        team_puzzle_stuckness = [
            {
                'team': t.get_verbose_name(),
                'puzzleStuckness': [{
                    'puzzle': p.title,
                    'stuckness': (now - start_times[t][p]).total_seconds()
                } for p in puzzles if start_times[t][p]]
            } for t in all_teams]
        team_total_stuckness = [
            {
                'team': t.get_verbose_name(),
                'stuckness': sum(stuckness[t], timedelta()).total_seconds(),
            } for t in all_teams]
        puzzle_average_stuckness = [
            {
                'puzzle': p.title,
                'stuckness': sum([
                    now - start_times[t][p] for t in all_teams if start_times[t][p]
                ], timedelta()).total_seconds() / num_active_teams[p]
            } for p in puzzles if num_active_teams[p] > 0]
        puzzle_difficulty = [
            {
                'puzzle': p.title,
                'average_time': sum(solved_times[p], timedelta()).total_seconds() / len(solved_times[p])
            } for p in puzzles if solved_times[p]]

        data = {
            'teams': [t.get_verbose_name() for t in all_teams],
            'numTeams': all_teams.count(),
            'startTime': min([e.start_date for e in episodes]),
            'endTime': end_time,
            'puzzles': [p.title for p in puzzles],
            'puzzleCompletion': puzzle_completion,
            'puzzleProgress': puzzle_progress,
            'teamTotalStuckness': team_total_stuckness,
            'teamPuzzleStuckness': team_puzzle_stuckness,
            'puzzleAverageStuckness': puzzle_average_stuckness,
            'puzzleDifficulty': puzzle_difficulty
        }
        return JsonResponse(data)


class EventDirect(LoginRequiredMixin, View):
    def get(self, request):
        event = events.models.Event.objects.filter(current=True).get()

        return redirect(
            'event',
            event_id=event.id,
        )


class EventIndex(LoginRequiredMixin, View):
    def get(self, request):

        event = request.tenant

        episodes = [
            e for e in
            models.Episode.objects.filter(event=event.id).order_by('start_date')
            if e.started(request.team)
        ]

        # Annotate the episodes with their position in the event.
        for episode in episodes:
            episode.index = episode.get_relative_id()

        return TemplateResponse(
            request,
            'hunts/event.html',
            context={
                'event_title':  event.name,
                'event_id':     event.id,
                'episodes':     list(episodes),
            }
        )


class Puzzle(LoginRequiredMixin, TeamMixin, PuzzleUnlockedMixin, View):
    def get(self, request, episode_number, puzzle_number):
<<<<<<< HEAD
        episode, puzzle = utils.event_episode_puzzle(
            request.tenant, episode_number, puzzle_number
        )
        admin = rules.is_admin_for_puzzle(request.user, puzzle)

        # Make the puzzle available on the request object
        request.puzzle = puzzle

        # If episode has not started redirect to episode holding page
        if not episode.started(request.team) and not admin:
            if request.tenant:
                return redirect(
                    'episode',
                    event_id=request.tenant.pk,
                    episode_number=episode_number,
                )
            else:
                return redirect('episode', episode_number=episode_number)

        # TODO: May need caching of progress to avoid DB load
        if not puzzle.unlocked_by(request.team):
            if not (admin and request.GET.get('preview')):
                return TemplateResponse(
                    request, 'hunts/puzzlelocked.html', status=403
                )
=======
        puzzle = request.puzzle
>>>>>>> 82e95fcb

        data = models.PuzzleData(puzzle, request.team, request.user.profile)

        if not data.tp_data.start_time:
            data.tp_data.start_time = timezone.now()

        answered = puzzle.answered_by(request.team)
        hints = [
            h for h in puzzle.hint_set.all().order_by('time') if h.unlocked_by(request.team, data)
        ]
        unlocks = []
        for u in puzzle.unlock_set.all():
            guesses = u.unlocked_by(request.team)
            if not guesses:
                continue

            guesses = [g.guess for g in guesses]
            # Get rid of duplicates but preserve order
            duplicates = set()
            guesses = [g for g in guesses if not (g in duplicates or duplicates.add(g))]
            unlocks.append({'guesses': guesses, 'text': mark_safe(u.text)})

        files = {
            **{f.slug: f.file.url for f in request.tenant.eventfile_set.all()},
            **{f.slug: reverse(
                'puzzle_file',
                kwargs={
                    'event_id': request.tenant.pk,
                    'episode_number': episode_number,
                    'puzzle_number': puzzle_number,
                    'file_slug': f.slug,
                }, subdomain='www') for f in puzzle.puzzlefile_set.all()},
        }  # Puzzle files with matching slugs override hunt counterparts

        text = Template(rr.evaluate(
            runtime=puzzle.runtime,
            script=puzzle.content,
            team_puzzle_data=data.tp_data,
            user_puzzle_data=data.up_data,
            team_data=data.t_data,
            user_data=data.u_data,
        )).safe_substitute(**files)

        flavour = Template(puzzle.flavour).safe_substitute(**files)

        response = TemplateResponse(
            request,
            'hunts/puzzle.html',
            context={
                'answered': answered,
                'admin': request.admin,
                'hints': hints,
                'title': puzzle.title,
                'flavour': flavour,
                'text': text,
                'unlocks': unlocks,
            }
        )

        data.save()

        return response


class PuzzleFile(LoginRequiredMixin, TeamMixin, PuzzleUnlockedMixin, View):
    def get(self, request, episode_number, puzzle_number, file_slug):
<<<<<<< HEAD
        episode, puzzle = utils.event_episode_puzzle(
            request.tenant, episode_number, puzzle_number
        )

        if not puzzle.unlocked_by(request.team):
            raise PermissionDenied
        puzzle_file = get_object_or_404(puzzle.puzzlefile_set, slug=file_slug)
=======
        puzzle_file = get_object_or_404(request.puzzle.puzzlefile_set, slug=file_slug)
>>>>>>> 82e95fcb
        return sendfile(request, puzzle_file.file.path)


class Answer(LoginRequiredMixin, TeamMixin, PuzzleUnlockedMixin, View):
    def post(self, request, episode_number, puzzle_number):
<<<<<<< HEAD
        episode, puzzle = utils.event_episode_puzzle(
            request.tenant, episode_number, puzzle_number
        )
=======
        now = timezone.now()
>>>>>>> 82e95fcb

        minimum_time = timedelta(seconds=5)
        try:
            latest_guess = models.Guess.objects.filter(
                for_puzzle=request.puzzle,
                by=request.user.profile
            ).order_by(
                '-given'
            )[0]
        except IndexError:
            pass
        else:
            if latest_guess.given + minimum_time > now:
                return JsonResponse({'error': 'too fast'}, status=429)
        try:
            given_answer = request.POST['answer']
        except MultiValueDictKeyError as e:
            return JsonResponse({'error': 'no answer given'}, status=400)

        data = models.PuzzleData(request.puzzle, request.team)

        last_updated = request.POST.get('last_updated')
        if last_updated and data.tp_data.start_time:
            last_updated = datetime.fromtimestamp(int(last_updated) // 1000, timezone.utc)
            new_hints = request.puzzle.hint_set.filter(
                time__gt=(last_updated - data.tp_data.start_time),
                time__lt=(now - data.tp_data.start_time),
            )
            new_hints = [{'time': str(hint.time), 'text': hint.text} for hint in new_hints]
        else:
            new_hints = []

        # Put answer in DB
        guess = models.Guess(
            guess=given_answer,
            for_puzzle=request.puzzle,
            by=request.user.profile
        )
        guess.save()

        correct = any([a.validate_guess(guess) for a in request.puzzle.answer_set.all()])

        # Build the response JSON depending on whether the answer was correct
        response = {}
        if correct:
            next = request.episode.next_puzzle(request.team)
            if next:
                response['text'] = f'to the next puzzle'
                response['url'] = reverse('puzzle',
                                          kwargs={'event_id': request.tenant.pk,
                                                  'episode_number': episode_number,
                                                  'puzzle_number': next})
            else:
<<<<<<< HEAD
                response['text'] = f'back to {episode.name}'
                response['url'] = reverse('event', kwargs={'event_id': request.tenant.pk})
=======
                response['text'] = f'back to {request.episode.name}'
                response['url'] = reverse('event', subdomain=request.subdomain,
                                          kwargs={'event_id': request.event.pk})
>>>>>>> 82e95fcb
                response['url'] += f'#episode-{episode_number}'
        else:
            all_unlocks = models.Unlock.objects.filter(puzzle=request.puzzle)
            unlocks = []
            for u in all_unlocks:
                correct_guesses = u.unlocked_by(request.team)
                if not correct_guesses:
                    continue

                guesses = [g.guess for g in correct_guesses]
                # Get rid of duplicates but preserve order
                duplicates = set()
                guesses = [g for g in guesses if not (g in duplicates or duplicates.add(g))]
                unlocks.append({'guesses': guesses,
                                'text': u.text,
                                'new': guess in correct_guesses})

            response['guess'] = given_answer
            response['timeout'] = str(now + minimum_time)
            response['new_hints'] = new_hints
            response['unlocks'] = unlocks
        response['correct'] = str(correct).lower()

        return JsonResponse(response)


class Callback(LoginRequiredMixin, TeamMixin, PuzzleUnlockedMixin, View):
    def post(self, request, episode_number, puzzle_number):
        if request.content_type != 'application/json':
            return HttpResponse(status=415)
        if 'application/json' not in request.META['HTTP_ACCEPT']:
            return HttpResponse(status=406)

<<<<<<< HEAD
        episode, puzzle = utils.event_episode_puzzle(
            request.tenant, episode_number, puzzle_number
        )

        data = models.PuzzleData(puzzle, request.team, request.user)
=======
        data = models.PuzzleData(request.puzzle, request.team, request.user.profile)
>>>>>>> 82e95fcb

        response = HttpResponse(
            rr.evaluate(
                runtime=request.puzzle.cb_runtime,
                script=request.puzzle.cb_content,
                team_puzzle_data=data.tp_data,
                user_puzzle_data=data.up_data,
                team_data=data.t_data,
                user_data=data.u_data,
            )
        )

        data.save()

        return response


class PuzzleInfo(View):
    """View for translating a UUID "token" into information about a user's puzzle attempt"""
    def get(self, request):
        token = request.GET.get('token')
        if token is None:
            return JsonResponse({
                'result': 'Bad Request',
                'message': 'Must provide token',
            }, status=400)
        try:
            up_data = models.UserPuzzleData.objects.get(token=token)
        except ValidationError:
            return JsonResponse({
                'result': 'Bad Request',
                'message': 'Token must be a UUID',
            }, status=400)
        except models.UserPuzzleData.DoesNotExist:
            return JsonResponse({
                'result': 'Not Found',
                'message': 'No such token',
            }, status=404)
        user = up_data.user
        team = up_data.team()
        return JsonResponse({
            'result': 'Success',
            'team_id': team.pk,
            'user_id': user.pk,
        })


class AboutView(TemplateView):
    template_name = 'hunts/about.html'

    def get_context_data(self, **kwargs):
        context = super().get_context_data(**kwargs)
        admin_team = self.request.tenant.teams.get(is_admin=True)

        files = {f.slug: f.file.url for f in self.request.tenant.eventfile_set.all()}
        content = Template(self.request.tenant.about_text).safe_substitute(**files)

        context.update({
            'admins': admin_team.members.all(),
            'content': content,
            'event_name': self.request.tenant.name,
        })
        return context


class RulesView(TemplateView):
    template_name = 'hunts/rules.html'

    def get_context_data(self, **kwargs):
        context = super().get_context_data(**kwargs)

        files = {f.slug: f.file.url for f in self.request.tenant.eventfile_set.all()}
        content = Template(self.request.tenant.rules_text).safe_substitute(**files)

        context.update({
            'content': content,
            'event_name': self.request.tenant.name,
        })
        return context


class HelpView(TemplateView):
    template_name = 'hunts/help.html'

    def get_context_data(self, **kwargs):
        context = super().get_context_data(**kwargs)

        files = {f.slug: f.file.url for f in self.request.tenant.eventfile_set.all()}
        content = Template(self.request.tenant.help_text).safe_substitute(**files)

        context.update({
            'content': content,
            'event_name': self.request.tenant.name,
        })
        return context


class ExamplesView(TemplateView):
    template_name = 'hunts/examples.html'

    def get_context_data(self, **kwargs):
        context = super().get_context_data(**kwargs)

        files = {f.slug: f.file.url for f in self.request.tenant.eventfile_set.all()}
        content = Template(self.request.tenant.examples_text).safe_substitute(**files)

        context.update({
            'content': content,
            'event_name': self.request.tenant.name,
        })
        return context<|MERGE_RESOLUTION|>--- conflicted
+++ resolved
@@ -41,31 +41,7 @@
 
 class Episode(LoginRequiredMixin, TeamMixin, EpisodeUnlockedMixin, View):
     def get(self, request, episode_number):
-<<<<<<< HEAD
-        episode = utils.event_episode(request.tenant, episode_number)
-        admin = rules.is_admin_for_episode(request.user, episode)
-
-        if not episode.started(request.team) and not admin:
-            return TemplateResponse(
-                request,
-                'hunts/episodenotstarted.html',
-                context={
-                    'episode': episode.name,
-                    'startdate': episode.start_date - episode.headstart_applied(request.team),
-                    'headstart': episode.headstart_applied(request.team),
-                }
-            )
-
-        # TODO: May need caching of progress to avoid DB load
-        if not episode.unlocked_by(request.team):
-            return TemplateResponse(
-                request, 'hunts/episodelocked.html', status=403
-            )
-
-        puzzles = episode.unlocked_puzzles(request.team)
-=======
         puzzles = request.episode.unlocked_puzzles(request.team)
->>>>>>> 82e95fcb
         for puzzle in puzzles:
             puzzle.done = puzzle.answered_by(request.team)
 
@@ -80,13 +56,8 @@
         else:
             position = None
 
-<<<<<<< HEAD
         files = {f.slug: f.file.url for f in request.tenant.eventfile_set.all()}
-        flavour = Template(episode.flavour).safe_substitute(**files)
-=======
-        files = {f.slug: f.file.url for f in request.event.eventfile_set.all()}
         flavour = Template(request.episode.flavour).safe_substitute(**files)
->>>>>>> 82e95fcb
 
         return TemplateResponse(
             request,
@@ -104,32 +75,6 @@
 
 class EpisodeContent(LoginRequiredMixin, TeamMixin, EpisodeUnlockedMixin, View):
     def get(self, request, episode_number):
-<<<<<<< HEAD
-        episode = utils.event_episode(request.tenant, episode_number)
-        admin = rules.is_admin_for_episode(request.user, episode)
-
-        if (
-            episode.started(request.team) and
-            episode.unlocked_by(request.team) or
-            admin
-        ):
-            puzzles = episode.unlocked_puzzles(request.team)
-            for puzzle in puzzles:
-                puzzle.done = puzzle.answered_by(request.team)
-
-            return TemplateResponse(
-                request,
-                'hunts/episode_content.html',
-                context={
-                    'flavour': episode.flavour,
-                    'episode_number': episode_number,
-                    'event_id': request.tenant.pk,
-                    'puzzles': puzzles,
-                }
-            )
-        else:
-            raise PermissionDenied
-=======
         puzzles = request.episode.unlocked_puzzles(request.team)
         for puzzle in puzzles:
             puzzle.done = puzzle.answered_by(request.team)
@@ -144,7 +89,6 @@
                 'puzzles': puzzles,
             }
         )
->>>>>>> 82e95fcb
 
 
 class EpisodeList(LoginRequiredMixin, View):
@@ -435,35 +379,7 @@
 
 class Puzzle(LoginRequiredMixin, TeamMixin, PuzzleUnlockedMixin, View):
     def get(self, request, episode_number, puzzle_number):
-<<<<<<< HEAD
-        episode, puzzle = utils.event_episode_puzzle(
-            request.tenant, episode_number, puzzle_number
-        )
-        admin = rules.is_admin_for_puzzle(request.user, puzzle)
-
-        # Make the puzzle available on the request object
-        request.puzzle = puzzle
-
-        # If episode has not started redirect to episode holding page
-        if not episode.started(request.team) and not admin:
-            if request.tenant:
-                return redirect(
-                    'episode',
-                    event_id=request.tenant.pk,
-                    episode_number=episode_number,
-                )
-            else:
-                return redirect('episode', episode_number=episode_number)
-
-        # TODO: May need caching of progress to avoid DB load
-        if not puzzle.unlocked_by(request.team):
-            if not (admin and request.GET.get('preview')):
-                return TemplateResponse(
-                    request, 'hunts/puzzlelocked.html', status=403
-                )
-=======
         puzzle = request.puzzle
->>>>>>> 82e95fcb
 
         data = models.PuzzleData(puzzle, request.team, request.user.profile)
 
@@ -530,29 +446,13 @@
 
 class PuzzleFile(LoginRequiredMixin, TeamMixin, PuzzleUnlockedMixin, View):
     def get(self, request, episode_number, puzzle_number, file_slug):
-<<<<<<< HEAD
-        episode, puzzle = utils.event_episode_puzzle(
-            request.tenant, episode_number, puzzle_number
-        )
-
-        if not puzzle.unlocked_by(request.team):
-            raise PermissionDenied
-        puzzle_file = get_object_or_404(puzzle.puzzlefile_set, slug=file_slug)
-=======
         puzzle_file = get_object_or_404(request.puzzle.puzzlefile_set, slug=file_slug)
->>>>>>> 82e95fcb
         return sendfile(request, puzzle_file.file.path)
 
 
 class Answer(LoginRequiredMixin, TeamMixin, PuzzleUnlockedMixin, View):
     def post(self, request, episode_number, puzzle_number):
-<<<<<<< HEAD
-        episode, puzzle = utils.event_episode_puzzle(
-            request.tenant, episode_number, puzzle_number
-        )
-=======
         now = timezone.now()
->>>>>>> 82e95fcb
 
         minimum_time = timedelta(seconds=5)
         try:
@@ -606,14 +506,8 @@
                                                   'episode_number': episode_number,
                                                   'puzzle_number': next})
             else:
-<<<<<<< HEAD
-                response['text'] = f'back to {episode.name}'
+                response['text'] = f'back to {request.episode.name}'
                 response['url'] = reverse('event', kwargs={'event_id': request.tenant.pk})
-=======
-                response['text'] = f'back to {request.episode.name}'
-                response['url'] = reverse('event', subdomain=request.subdomain,
-                                          kwargs={'event_id': request.event.pk})
->>>>>>> 82e95fcb
                 response['url'] += f'#episode-{episode_number}'
         else:
             all_unlocks = models.Unlock.objects.filter(puzzle=request.puzzle)
@@ -647,15 +541,7 @@
         if 'application/json' not in request.META['HTTP_ACCEPT']:
             return HttpResponse(status=406)
 
-<<<<<<< HEAD
-        episode, puzzle = utils.event_episode_puzzle(
-            request.tenant, episode_number, puzzle_number
-        )
-
-        data = models.PuzzleData(puzzle, request.team, request.user)
-=======
         data = models.PuzzleData(request.puzzle, request.team, request.user.profile)
->>>>>>> 82e95fcb
 
         response = HttpResponse(
             rr.evaluate(
