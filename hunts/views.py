from django.contrib.auth.decorators import login_required
from django.core.exceptions import ValidationError
from django.http import HttpResponse, JsonResponse
from django.shortcuts import redirect
from django.template.response import TemplateResponse
from django.utils import timezone
from django.utils.decorators import method_decorator
from django.views import View
from string import Template
from . import models
from . import rules
from .runtimes.registry import RuntimesRegistry as rr
from . import utils

import events


class Index(View):
    def get(self, request):
<<<<<<< HEAD
        event = events.models.Event.objects.filter(current=True).get()
=======
>>>>>>> 1439484c

        return TemplateResponse(
            request,
            'hunts/index.html',
        )


@method_decorator(login_required, name='dispatch')
class Episode(View):
    def get(self, request, episode_number):
        episode = utils.event_episode(request.event, episode_number)
        admin = rules.is_admin_for_episode(request.user, episode)

        if not episode.started(request.team) and not admin:
            return TemplateResponse(
                request,
                'hunts/episodenotstarted.html',
                context={
                    'episode': episode.name,
                    'startdate': episode.start_date - episode.headstart_applied(request.team),
                    'headstart': episode.headstart_applied(request.team),
                }
            )

        # TODO: May need caching of progress to avoid DB load
        if not episode.unlocked_by(request.team):
            return TemplateResponse(
                request, 'hunts/episodelocked.html', status=403
            )

        all_puzzles = episode.puzzles.all()
        puzzles = []
        for p in all_puzzles:
            if p.unlocked_by(request.team):
                puzzles.append(p)

        return TemplateResponse(
            request,
            'hunts/episode.html',
            context={
                'admin': admin,
                'episode': episode.name,
                'episode_number': episode_number,
                'event_id': request.event.pk,
                'puzzles': puzzles,
            }
        )


@method_decorator(login_required, name='dispatch')
class EventDirect(View):
    def get(self, request):
        event = events.models.Event.objects.filter(current=True).get()

        return redirect(
            'event',
            event_id=event.id,
        )


@method_decorator(login_required, name='dispatch')
class EventIndex(View):
    def get(self, request):

        event = request.event

        episodes = models.Episode.objects \
                                 .filter(event=event.id) \
                                 .filter(start_date__lte=timezone.now()) \

        return TemplateResponse(
            request,
            'events/index.html',
            context={
                'event_title':  event.name,
                'event_id':     event.id,
                'episodes':     list(episodes),
            }
        )


@method_decorator(login_required, name='dispatch')
class Puzzle(View):
    def get(self, request, episode_number, puzzle_number):
        episode, puzzle = utils.event_episode_puzzle(
            request.event, episode_number, puzzle_number
        )
        admin = rules.is_admin_for_puzzle(request.user, puzzle)

        # If episode has not started redirect to episode holding page
        if episode.start_date > timezone.now() and not admin:
            if request.event:
                return redirect(
                    'episode',
                    event_id=request.event.pk,
                    episode_number=episode_number,
                )
            else:
                return redirect('episode', episode_number=episode_number)

        # TODO: May need caching of progress to avoid DB load
        if not puzzle.unlocked_by(request.team):
            return TemplateResponse(
                request, 'hunts/puzzlelocked.html', status=403
            )

        data = models.PuzzleData(puzzle, request.team, request.user.profile)

        if not data.tp_data.start_time:
            data.tp_data.start_time = timezone.now()

        answered = puzzle.answered_by(request.team, data)
        hints = [
            h for h in puzzle.hint_set.all() if h.unlocked_by(request.team, data)
        ]
        unlocks = [
            {
                'guesses': u.unlocked_by(request.team, data),
                'text': u.text
            }
            for u in puzzle.unlock_set.all()
        ]
        unlocks = [u for u in unlocks if len(u['guesses'])]

        files = {f.slug: f.file.url for f in puzzle.puzzlefile_set.all()}

        text = Template(rr.evaluate(
            runtime=puzzle.runtime,
            script=puzzle.content,
            team_puzzle_data=data.tp_data,
            user_puzzle_data=data.up_data,
            team_data=data.t_data,
            user_data=data.u_data,
        )).safe_substitute(**files)

        response = TemplateResponse(
            request,
            'hunts/puzzle.html',
            context={
                'answered': answered,
                'admin': admin,
                'hints': hints,
                'title': puzzle.title,
                'text': text,
                'unlocks': unlocks,
            }
        )

        data.save()

        return response


@method_decorator(login_required, name='dispatch')
class Answer(View):
    def post(self, request, episode_number, puzzle_number):
        episode, puzzle = utils.event_episode_puzzle(
            request.event, episode_number, puzzle_number
        )

        given_answer = request.POST['answer']
        guess = models.Guess(
            guess=given_answer,
            for_puzzle=puzzle,
            by=request.user.profile
        )
        guess.save()

        if request.event:
            return redirect(
                'puzzle',
                event_id=request.event.pk,
                episode_number=episode_number,
                puzzle_number=puzzle_number,
            )
        else:
            return redirect(
                'episode',
                episode_number=episode_number,
                puzzle_number=puzzle_number,
            )


@method_decorator(login_required, name='dispatch')
class Callback(View):
    def post(self, request, episode_number, puzzle_number):
        if request.content_type != 'application/json':
            return HttpResponse(status=415)
        if 'application/json' not in request.META['HTTP_ACCEPT']:
            return HttpResponse(status=406)

        episode, puzzle = utils.event_episode_puzzle(
            request.event, episode_number, puzzle_number
        )

        data = models.PuzzleData(puzzle, request.team, request.user)

        response = HttpResponse(
            rr.evaluate(
                runtime=puzzle.cb_runtime,
                script=puzzle.cb_content,
                team_puzzle_data=data.tp_data,
                user_puzzle_data=data.up_data,
                team_data=data.t_data,
                user_data=data.u_data,
            )
        )

        data.save()

        return response


class PuzzleInfo(View):
    """View for translating a UUID "token" into information about a user's puzzle attempt"""
    def get(self, request):
        token = request.GET.get('token')
        if token is None:
            return JsonResponse({
                'result': 'Bad Request',
                'message': 'Must provide token',
            }, status=400)
        try:
            up_data = models.UserPuzzleData.objects.get(token=token)
        except ValidationError:
            return JsonResponse({
                'result': 'Bad Request',
                'message': 'Token must be a UUID',
            }, status=400)
        except models.UserPuzzleData.DoesNotExist:
            return JsonResponse({
                'result': 'Not Found',
                'message': 'No such token',
            }, status=404)
        user = up_data.user
        team = up_data.team()
        return JsonResponse({
            'result': 'Success',
            'team_id': team.pk,
            'user_id': user.pk,
        })<|MERGE_RESOLUTION|>--- conflicted
+++ resolved
@@ -17,11 +17,6 @@
 
 class Index(View):
     def get(self, request):
-<<<<<<< HEAD
-        event = events.models.Event.objects.filter(current=True).get()
-=======
->>>>>>> 1439484c
-
         return TemplateResponse(
             request,
             'hunts/index.html',
