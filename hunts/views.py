# Copyright (C) 2018 The Hunter2 Contributors.
#
# This file is part of Hunter2.
#
# Hunter2 is free software: you can redistribute it and/or modify it under the terms of the GNU Affero General Public License as published by the Free
# Software Foundation, either version 3 of the License, or (at your option) any later version.
#
# Hunter2 is distributed in the hope that it will be useful, but WITHOUT ANY WARRANTY; without even the implied warranty of MERCHANTABILITY or FITNESS FOR A
# PARTICULAR PURPOSE.  See the GNU Affero General Public License for more details.
#
# You should have received a copy of the GNU Affero General Public License along with Hunter2.  If not, see <http://www.gnu.org/licenses/>.

from os import path
from string import Template
import tarfile

from collections import defaultdict
from datetime import timedelta
from django.contrib.auth.mixins import LoginRequiredMixin
from django.core.exceptions import PermissionDenied, ValidationError
from django.core.files import File
from django.core.paginator import Paginator, EmptyPage, PageNotAnInteger
from django.db.models import Count, OuterRef, Prefetch, Subquery
from django.http import Http404, HttpResponse, HttpResponseForbidden, HttpResponseRedirect, JsonResponse
from django.shortcuts import get_object_or_404, redirect
from django.template.response import TemplateResponse
from django.utils import timezone
from django.utils.safestring import mark_safe
from django.urls import reverse
from django.views import View
from django.views.generic import TemplateView
from django.views.generic.edit import FormView
from sendfile import sendfile
from teams.mixins import TeamMixin

from . import models, rules, utils
from .forms import BulkUploadForm
from .mixins import EpisodeUnlockedMixin, PuzzleAdminMixin, PuzzleUnlockedMixin
from events.models import Attendance
from events.utils import annotate_userprofile_queryset_with_seat

import hunter2
import teams


class Index(TemplateView):
    template_name = 'hunts/index.html'

    def get_context_data(self, **kwargs):
        config = hunter2.models.Configuration.get_solo()
        return {
            # TODO: Real content from DB
            'content': config.index_content,
        }


class EpisodeIndex(LoginRequiredMixin, TeamMixin, EpisodeUnlockedMixin, View):
    def get(self, request, episode_number):
        return redirect(request.episode.get_absolute_url(), permanent=True)


class EpisodeContent(LoginRequiredMixin, TeamMixin, EpisodeUnlockedMixin, View):
    def get(self, request, episode_number):
        puzzles = request.episode.unlocked_puzzles(request.team)
        for puzzle in puzzles:
            puzzle.done = puzzle.answered_by(request.team)

        positions = request.episode.finished_positions()
        if request.team in positions:
            position = positions.index(request.team)
            if position < 3:
                position = {0: 'first', 1: 'second', 2: 'third'}[position]
            else:
                position += 1
                position = f'in position {position}'
        else:
            position = None

        files = {f.slug: f.file.url for f in request.tenant.eventfile_set.filter(slug__isnull=False)}
        flavour = Template(request.episode.flavour).safe_substitute(**files)

        return TemplateResponse(
            request,
            'hunts/episode.html',
            context={
                'episode': request.episode.name,
                'flavour': flavour,
                'position': position,
                'episode_number': episode_number,
                'puzzles': puzzles,
            }
        )


class EpisodeList(LoginRequiredMixin, View):
    def get(self, request):
        admin = rules.is_admin_for_event(request.user, request.tenant)

        if not admin:
            raise PermissionDenied

        return JsonResponse([{
            'id': episode.pk,
            'name': episode.name
        } for episode in models.Episode.objects.filter(event=request.tenant)], safe=False)


class BulkUpload(LoginRequiredMixin, PuzzleAdminMixin, FormView):
    template_name = 'hunts/bulk_upload.html'
    form_class = BulkUploadForm

    def form_valid(self, form):
        FileModel = models.SolutionFile if form.cleaned_data['solution'] else models.PuzzleFile
        try:
            archive = tarfile.open(fileobj=form.cleaned_data['archive'])
            base_path = form.cleaned_data['base_path']
            members = [m for m in archive.getmembers() if m.isfile()]
            url_paths = [path.join(base_path, m.name) for m in members]
            if not form.cleaned_data['overwrite']:
                qs = FileModel.objects.filter(puzzle=self.request.puzzle, url_path__in=url_paths)
                if qs.exists():
                    return self.upload_error(form, 'Files would be overwritten by the upload.')
            for member, url_path in zip(members, url_paths):
                content = archive.extractfile(member)
                try:
                    pf = FileModel.objects.get(puzzle=self.request.puzzle, url_path=url_path)
                except FileModel.DoesNotExist:
                    pf = FileModel(puzzle=self.request.puzzle, url_path=url_path)
                pf.file.save(path.basename(member.name), File(content))
        except tarfile.ReadError as e:
            return self.upload_error(form, e)
        return HttpResponseRedirect(reverse('admin:hunts_puzzle_change', kwargs={'object_id': self.request.puzzle.pk}))

    def upload_error(self, form, error):
        context = self.get_context_data(form=form)
        context['upload_error'] = f'Unable to process provided archive: {error}'
        return self.render_to_response(context)


class Guesses(LoginRequiredMixin, View):
    def get(self, request):
        admin = rules.is_admin_for_event(request.user, request.tenant)

        if not admin:
            raise PermissionDenied

        return TemplateResponse(
            request,
            'hunts/guesses.html',
            {'wide': True},
        )


class GuessesContent(LoginRequiredMixin, View):
    def get(self, request):
        admin = rules.is_admin_for_event(request.user, request.tenant)

        if not admin:
            return HttpResponseForbidden()

        episode = request.GET.get('episode')
        puzzle = request.GET.get('puzzle')
        team = request.GET.get('team')

        puzzles = models.Puzzle.objects.all()
        if puzzle:
            puzzles = puzzles.filter(id=puzzle)
        if episode:
            puzzles = puzzles.filter(episode=episode)

        # The following query is heavily optimised. We only retrieve the fields we will use here and
        # in the template, and we select and prefetch related objects so as not to perform any extra
        # queries.
        all_guesses = models.Guess.objects.filter(
            for_puzzle__in=puzzles,
        ).order_by(
            '-given'
        ).select_related(
            'for_puzzle', 'by_team', 'by__user', 'correct_for'
        ).only(
            'given', 'guess', 'correct_current',
            'for_puzzle__id', 'for_puzzle__title',
            'by_team__id', 'by_team__name',
            'by__user__id', 'by__user__username',
            'correct_for__id'
        ).annotate(
            byseat=Subquery(
                Attendance.objects.filter(user_info__user__profile=OuterRef('by'), event=self.request.tenant).values('seat')
            )
        ).prefetch_related(
            Prefetch(
                'for_puzzle__episode',
                queryset=models.Episode.objects.only('id', 'name').all()
            )
        )

        if team:
            team = teams.models.Team.objects.get(id=team)
            all_guesses = all_guesses.filter(by_team=team)

        guess_pages = Paginator(all_guesses, 50)
        page = request.GET.get('page')
        try:
            guesses = guess_pages.page(page)
        except PageNotAnInteger:
            guesses = guess_pages.page(1)
        except EmptyPage:
            guesses = guess_pages.page(guess_pages.num_pages)

        if request.GET.get('highlight_unlocks'):
            for g in guesses:
                unlockanswers = models.UnlockAnswer.objects.filter(unlock__puzzle=g.for_puzzle)
                if any([a.validate_guess(g) for a in unlockanswers]):
                    g.unlocked = True

        # Grab the current URL (which is not the URL of *this* view) so that we can manipulate the query string
        # in the template.
        current_url = reverse('guesses')
        current_url += '?' + request.GET.urlencode()

        return TemplateResponse(
            request,
            'hunts/guesses_content.html',
            context={
                'guesses': guesses,
                'current_url': current_url
            }
        )


class Stats(LoginRequiredMixin, View):
    def get(self, request):
        admin = rules.is_admin_for_event(request.user, request.tenant)

        if not admin:
            raise PermissionDenied

        return TemplateResponse(
            request,
            'hunts/stats.html',
            {'wide': True},
        )


class StatsContent(LoginRequiredMixin, View):
    def get(self, request, episode_id=None):
        admin = rules.is_admin_for_event(request.user, request.tenant)

        if not admin:
            raise PermissionDenied

        now = timezone.now()
        end_time = min(now, request.tenant.end_date) + timedelta(minutes=10)

        # TODO select and prefetch all the things
        episodes = models.Episode.objects.filter(event=request.tenant).order_by('start_date')
        if episode_id is not None:
            episodes = episodes.filter(pk=episode_id)
            if not episodes.exists():
                raise Http404

        puzzles = models.Puzzle.objects.all()

        all_teams = teams.models.Team.objects.annotate(
            num_members=Count('members')
        ).filter(
            at_event=request.tenant,
            is_admin=False,
            num_members__gte=1,
        ).prefetch_related('members', 'members__user')

        # Get the first correct guess for each team on each puzzle.
        # We use Guess.correct_for (i.e. the cache) because otherwise we perform a query for every
        # (team, puzzle) pair i.e. a butt-ton. This comes at the cost of possibly seeing
        # a team doing worse than it really is.
        all_guesses = models.Guess.objects.filter(
            correct_for__isnull=False,
        ).select_related('for_puzzle', 'by_team')
        correct_guesses = defaultdict(dict)
        for guess in all_guesses:
            team_guesses = correct_guesses[guess.for_puzzle]
            if guess.by_team not in team_guesses or guess.given < team_guesses[guess.by_team].given:
                team_guesses[guess.by_team] = guess

        # Get when each team started each puzzle, and in how much time they solved each puzzle if they did.
        puzzle_datas = models.TeamPuzzleData.objects.filter(puzzle__in=puzzles, team__in=all_teams).select_related('puzzle', 'team')
        start_times = defaultdict(lambda: defaultdict(dict))
        solved_times = defaultdict(list)
        for data in puzzle_datas:
            if data.team in correct_guesses[data.puzzle] and data.start_time:
                start_times[data.team][data.puzzle] = None
                solved_times[data.puzzle].append(correct_guesses[data.puzzle][data.team].given - data.start_time)
            else:
                start_times[data.team][data.puzzle] = data.start_time

        # How long a team has been on a puzzle.
        stuckness = {
            team: [
                now - start for start in start_times[team].values() if start
            ] for team in all_teams
        }
        # How many teams have been active on each puzzle
        num_active_teams = {
            puzzle: len([1 for t in all_teams if start_times[t][puzzle]])
            for puzzle in puzzles
        }

        # Now assemble all the stats ready for giving back to the user
        puzzle_progress = [
            {
                'team': t.get_verbose_name(),
                'progress': [{
                    'puzzle': p.title,
                    'time': correct_guesses[p][t].given
                } for p in puzzles if t in correct_guesses[p]]
            } for t in all_teams]
        puzzle_completion = [
            {
                'puzzle': p.title,
                'completion': len(correct_guesses[p])
            } for p in puzzles]
        team_puzzle_stuckness = [
            {
                'team': t.get_verbose_name(),
                'puzzleStuckness': [{
                    'puzzle': p.title,
                    'stuckness': (now - start_times[t][p]).total_seconds()
                } for p in puzzles if start_times[t][p]]
            } for t in all_teams]
        team_total_stuckness = [
            {
                'team': t.get_verbose_name(),
                'stuckness': sum(stuckness[t], timedelta()).total_seconds(),
            } for t in all_teams]
        puzzle_average_stuckness = [
            {
                'puzzle': p.title,
                'stuckness': sum([
                    now - start_times[t][p] for t in all_teams if start_times[t][p]
                ], timedelta()).total_seconds() / num_active_teams[p]
            } for p in puzzles if num_active_teams[p] > 0]
        puzzle_difficulty = [
            {
                'puzzle': p.title,
                'average_time': sum(solved_times[p], timedelta()).total_seconds() / len(solved_times[p])
            } for p in puzzles if solved_times[p]]

        data = {
            'teams': [t.get_verbose_name() for t in all_teams],
            'numTeams': all_teams.count(),
            'startTime': min([e.start_date for e in episodes]),
            'endTime': end_time,
            'puzzles': [p.title for p in puzzles],
            'puzzleCompletion': puzzle_completion,
            'puzzleProgress': puzzle_progress,
            'teamTotalStuckness': team_total_stuckness,
            'teamPuzzleStuckness': team_puzzle_stuckness,
            'puzzleAverageStuckness': puzzle_average_stuckness,
            'puzzleDifficulty': puzzle_difficulty
        }
        return JsonResponse(data)


class EventDirect(LoginRequiredMixin, View):
    def get(self, request):
        return redirect('event')


class EventIndex(LoginRequiredMixin, View):
    def get(self, request):

        event = request.tenant

        positions = utils.finishing_positions(event)
        if request.team in positions:
            position = positions.index(request.team)
            if position < 3:
                position = {0: 'first', 1: 'second', 2: 'third'}[position]
            else:
                position += 1
                position = f'in position {position}'
        else:
            position = None

        episodes = [
            e for e in
            models.Episode.objects.filter(event=event.id).order_by('start_date')
            if e.started(request.team)
        ]

        # Annotate the episodes with their position in the event.
        for episode in episodes:
            episode.index = episode.get_relative_id()

        return TemplateResponse(
            request,
            'hunts/event.html',
            context={
                'event_title':  event.name,
                'episodes':     list(episodes),
                'position':     position,
            }
        )


class Puzzle(LoginRequiredMixin, TeamMixin, PuzzleUnlockedMixin, View):
    def get(self, request, episode_number, puzzle_number):
        puzzle = request.puzzle

        data = models.PuzzleData(puzzle, request.team, request.user.profile)

        now = timezone.now()

        if not data.tp_data.start_time:
            data.tp_data.start_time = now

        answered = puzzle.answered_by(request.team)
        hints = [
            h for h in puzzle.hint_set.all().order_by('time') if h.unlocked_by(request.team, data)
        ]
        unlocks = []
        for u in puzzle.unlock_set.all():
            guesses = u.unlocked_by(request.team)
            if not guesses:
                continue

            guesses = [g.guess for g in guesses]
            # Get rid of duplicates but preserve order
            duplicates = set()
            guesses = [g for g in guesses if not (g in duplicates or duplicates.add(g))]
            unlock_text = mark_safe(u.text)  # nosec unlock text is provided by puzzle admins, we consider this safe
            unlocks.append({'guesses': guesses, 'text': unlock_text})

        event_files = {f.slug: f.file.url for f in request.tenant.eventfile_set.filter(slug__isnull=False)}
        puzzle_files = {f.slug: reverse(
            'puzzle_file',
            kwargs={
                'episode_number': episode_number,
                'puzzle_number': puzzle_number,
                'file_path': f.url_path,
            }) for f in puzzle.puzzlefile_set.filter(slug__isnull=False)
        }
        files = {**event_files, **puzzle_files}  # Puzzle files with matching slugs override hunt counterparts

        text = Template(puzzle.runtime.create().evaluate(
            puzzle.content,
            data.tp_data,
            data.up_data,
            data.t_data,
            data.u_data,
        )).safe_substitute(**files)

        flavour = Template(puzzle.flavour).safe_substitute(**files)

        ended = request.tenant.end_date < now

        response = TemplateResponse(
            request,
            'hunts/puzzle.html',
            context={
                'answered': answered,
                'admin': request.admin,
                'ended': ended,
                'episode_number': episode_number,
                'hints': hints,
                'puzzle_number': puzzle_number,
                'title': puzzle.title,
                'flavour': flavour,
                'text': text,
                'unlocks': unlocks,
            }
        )

        data.save()

        return response


class SolutionContent(LoginRequiredMixin, TeamMixin, PuzzleUnlockedMixin, View):
    def get(self, request, episode_number, puzzle_number):
        episode, puzzle = utils.event_episode_puzzle(request.tenant, episode_number, puzzle_number)
        admin = rules.is_admin_for_puzzle(request.user, puzzle)

        if request.tenant.end_date > timezone.now() and not admin:
            raise PermissionDenied

        data = models.PuzzleData(request.puzzle, request.team, request.user.profile)

        event_files = {f.slug: f.file.url for f in request.tenant.eventfile_set.filter(slug__isnull=False)}
        puzzle_files = {f.slug: reverse(
            'puzzle_file',
            kwargs={
                'episode_number': episode_number,
                'puzzle_number': puzzle_number,
                'file_path': f.url_path,
            }) for f in puzzle.puzzlefile_set.filter(slug__isnull=False)
        }
        solution_files = {f.slug: reverse(
            'solution_file',
            kwargs={
                'episode_number': episode_number,
                'puzzle_number': puzzle_number,
                'file_path': f.url_path,
            }) for f in puzzle.solutionfile_set.filter(slug__isnull=False)
        }
        files = {**event_files, **puzzle_files, **solution_files}  # Solution files override puzzle files, which override event files.

        text = Template(request.puzzle.soln_runtime.create().evaluate(
            request.puzzle.soln_content,
            data.tp_data,
            data.up_data,
            data.t_data,
            data.u_data,
        )).safe_substitute(**files)

        return HttpResponse(text)


class PuzzleFile(LoginRequiredMixin, TeamMixin, PuzzleUnlockedMixin, View):
    def get(self, request, episode_number, puzzle_number, file_path):
        puzzle_file = get_object_or_404(request.puzzle.puzzlefile_set, url_path=file_path)
        return sendfile(request, puzzle_file.file.path)


class SolutionFile(View):
    def get(self, request, episode_number, puzzle_number, file_path):
        episode, puzzle = utils.event_episode_puzzle(request.tenant, episode_number, puzzle_number)
        admin = rules.is_admin_for_puzzle(request.user, puzzle)

        if request.tenant.end_date > timezone.now() and not admin:
            raise Http404

        solution_file = get_object_or_404(puzzle.solutionfile_set, url_path=file_path)
        return sendfile(request, solution_file.file.path)


class Answer(LoginRequiredMixin, TeamMixin, PuzzleUnlockedMixin, View):
    def post(self, request, episode_number, puzzle_number):
        now = timezone.now()

        minimum_time = timedelta(seconds=5)
        try:
            latest_guess = models.Guess.objects.filter(
                for_puzzle=request.puzzle,
                by=request.user.profile
            ).order_by(
                '-given'
            )[0]
        except IndexError:
            pass
        else:
            if latest_guess.given + minimum_time > now:
                return JsonResponse({'error': 'too fast'}, status=429)

        given_answer = request.POST.get('answer', '')
        if given_answer == '':
            return JsonResponse({'error': 'no answer given'}, status=400)

        if request.tenant.end_date < now:
            return JsonResponse({'error': 'event is over'}, status=400)

        # Put answer in DB
        guess = models.Guess(
            guess=given_answer,
            for_puzzle=request.puzzle,
            by=request.user.profile
        )
        guess.save()

        correct = any([a.validate_guess(guess) for a in request.puzzle.answer_set.all()])

        # Build the response JSON depending on whether the answer was correct
        response = {}
<<<<<<< HEAD
        if not correct:
=======
        if correct:
            next = request.episode.next_puzzle(request.team)
            if next:
                response['text'] = f'to the next puzzle'
                response['url'] = reverse('puzzle', kwargs={'episode_number': episode_number, 'puzzle_number': next})
            else:
                response['text'] = f'back to {request.episode.name}'
                response['url'] = request.episode.get_absolute_url()
        else:
            all_unlocks = models.Unlock.objects.filter(
                puzzle=request.puzzle
            ).select_related(
                'puzzle'
            ).prefetch_related(
                'unlockanswer_set'
            )

            unlocks = []
            for u in all_unlocks:
                correct_guesses = u.unlocked_by(request.team)
                if not correct_guesses:
                    continue

                guesses = [g.guess for g in correct_guesses]
                # Get rid of duplicates but preserve order
                duplicates = set()
                guesses = [g for g in guesses if not (g in duplicates or duplicates.add(g))]
                unlocks.append({'guesses': guesses,
                                'text': u.text,
                                'new': guess in correct_guesses})

>>>>>>> 4944fb21
            response['guess'] = given_answer
            response['timeout_length'] = minimum_time.total_seconds() * 1000
            response['timeout_end'] = str(now + minimum_time)
        response['correct'] = str(correct).lower()
        response['by'] = request.user.username

        return JsonResponse(response)


class Callback(LoginRequiredMixin, TeamMixin, PuzzleUnlockedMixin, View):
    def post(self, request, episode_number, puzzle_number):
        if request.content_type != 'application/json':
            return HttpResponse(status=415)
        if 'application/json' not in request.META['HTTP_ACCEPT']:
            return HttpResponse(status=406)

        if request.tenant.end_date < timezone.now():
            return JsonResponse({'error': 'event is over'}, status=400)

        data = models.PuzzleData(request.puzzle, request.team, request.user.profile)

        response = HttpResponse(
            request.puzzle.cb_runtime.create().evaluate(
                request.puzzle.cb_content,
                data.tp_data,
                data.up_data,
                data.t_data,
                data.u_data,
            )
        )

        data.save()

        return response


class PuzzleInfo(View):
    """View for translating a UUID "token" into information about a user's puzzle attempt"""
    def get(self, request):
        token = request.GET.get('token')
        if token is None:
            return JsonResponse({
                'result': 'Bad Request',
                'message': 'Must provide token',
            }, status=400)
        try:
            up_data = models.UserPuzzleData.objects.get(token=token)
        except ValidationError:
            return JsonResponse({
                'result': 'Bad Request',
                'message': 'Token must be a UUID',
            }, status=400)
        except models.UserPuzzleData.DoesNotExist:
            return JsonResponse({
                'result': 'Not Found',
                'message': 'No such token',
            }, status=404)
        user = up_data.user
        team = up_data.team()
        return JsonResponse({
            'result': 'Success',
            'team_id': team.pk,
            'user_id': user.pk,
        })


class AboutView(TemplateView):
    template_name = 'hunts/about.html'

    def get_context_data(self, **kwargs):
        context = super().get_context_data(**kwargs)
        admin_team = self.request.tenant.teams.get(is_admin=True)

        files = {f.slug: f.file.url for f in self.request.tenant.eventfile_set.filter(slug__isnull=False)}
        content = Template(self.request.tenant.about_text).safe_substitute(**files)

        admin_members = annotate_userprofile_queryset_with_seat(admin_team.members, self.request.tenant)

        context.update({
            'admins': admin_members,
            'content': content,
            'event_name': self.request.tenant.name,
        })
        return context


class RulesView(TemplateView):
    template_name = 'hunts/rules.html'

    def get_context_data(self, **kwargs):
        context = super().get_context_data(**kwargs)

        files = {f.slug: f.file.url for f in self.request.tenant.eventfile_set.filter(slug__isnull=False)}
        content = Template(self.request.tenant.rules_text).safe_substitute(**files)

        context.update({
            'content': content,
            'event_name': self.request.tenant.name,
        })
        return context


class HelpView(TemplateView):
    template_name = 'hunts/help.html'

    def get_context_data(self, **kwargs):
        context = super().get_context_data(**kwargs)

        files = {f.slug: f.file.url for f in self.request.tenant.eventfile_set.filter(slug__isnull=False)}
        content = Template(self.request.tenant.help_text).safe_substitute(**files)

        context.update({
            'content': content,
            'event_name': self.request.tenant.name,
        })
        return context


class ExamplesView(TemplateView):
    template_name = 'hunts/examples.html'

    def get_context_data(self, **kwargs):
        context = super().get_context_data(**kwargs)

        files = {f.slug: f.file.url for f in self.request.tenant.eventfile_set.filter(slug__isnull=False)}
        content = Template(self.request.tenant.examples_text).safe_substitute(**files)

        context.update({
            'content': content,
            'event_name': self.request.tenant.name,
        })
        return context<|MERGE_RESOLUTION|>--- conflicted
+++ resolved
@@ -571,41 +571,7 @@
 
         # Build the response JSON depending on whether the answer was correct
         response = {}
-<<<<<<< HEAD
         if not correct:
-=======
-        if correct:
-            next = request.episode.next_puzzle(request.team)
-            if next:
-                response['text'] = f'to the next puzzle'
-                response['url'] = reverse('puzzle', kwargs={'episode_number': episode_number, 'puzzle_number': next})
-            else:
-                response['text'] = f'back to {request.episode.name}'
-                response['url'] = request.episode.get_absolute_url()
-        else:
-            all_unlocks = models.Unlock.objects.filter(
-                puzzle=request.puzzle
-            ).select_related(
-                'puzzle'
-            ).prefetch_related(
-                'unlockanswer_set'
-            )
-
-            unlocks = []
-            for u in all_unlocks:
-                correct_guesses = u.unlocked_by(request.team)
-                if not correct_guesses:
-                    continue
-
-                guesses = [g.guess for g in correct_guesses]
-                # Get rid of duplicates but preserve order
-                duplicates = set()
-                guesses = [g for g in guesses if not (g in duplicates or duplicates.add(g))]
-                unlocks.append({'guesses': guesses,
-                                'text': u.text,
-                                'new': guess in correct_guesses})
-
->>>>>>> 4944fb21
             response['guess'] = given_answer
             response['timeout_length'] = minimum_time.total_seconds() * 1000
             response['timeout_end'] = str(now + minimum_time)
