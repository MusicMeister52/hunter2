--- conflicted
+++ resolved
@@ -425,12 +425,8 @@
             'hunts/puzzle.html',
             context={
                 'answered': answered,
-<<<<<<< HEAD
-                'admin': admin,
+                'admin': request.admin,
                 'ended': ended,
-=======
-                'admin': request.admin,
->>>>>>> 85532787
                 'hints': hints,
                 'title': puzzle.title,
                 'flavour': flavour,
@@ -474,14 +470,10 @@
         except MultiValueDictKeyError as e:
             return JsonResponse({'error': 'no answer given'}, status=400)
 
-<<<<<<< HEAD
         if request.event.end_date < now:
             return JsonResponse({'error': 'event is over'}, status=400)
 
-        data = models.PuzzleData(puzzle, request.team)
-=======
         data = models.PuzzleData(request.puzzle, request.team)
->>>>>>> 85532787
 
         last_updated = request.POST.get('last_updated')
         if last_updated and data.tp_data.start_time:
