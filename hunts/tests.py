from django.core.exceptions import ValidationError
from django.contrib.sites.models import Site
from django.db import transaction
from django.utils import timezone
from django.urls import reverse

from events.models import Event
from events.tests import EventTestCase
from teams.models import Team, UserProfile
from .models import Answer, Episode, Guess, Hint, Puzzle, PuzzleData, TeamPuzzleData, Unlock, UnlockAnswer
from .runtimes.registry import RuntimesRegistry as rr

import datetime
import freezegun


<<<<<<< HEAD
class RegexValidationTests(EventTestCase):
=======
class HomePageTests(TestCase):
    fixtures = ['hunts_test']

    def test_load_homepage(self):
        url = reverse('index', subdomain='www')
        response = self.client.get(url, HTTP_HOST='www.testserver')
        self.assertEqual(response.status_code, 200)


class RegexValidationTests(TestCase):
>>>>>>> 5f8ce770
    fixtures = ['hunts_test']

    def test_save_answer(self):
        puzzle = Puzzle.objects.get(pk=1)
        Answer(for_puzzle=puzzle, runtime=rr.REGEX, answer='[Rr]egex.*').save()
        with self.assertRaises(ValidationError):
            Answer(for_puzzle=puzzle, runtime=rr.REGEX, answer='[NotARegex').save()

    def test_save_unlock_answer(self):
        unlock = Unlock.objects.get(pk=1)
        UnlockAnswer(unlock=unlock, runtime=rr.REGEX, guess='[Rr]egex.*').save()
        with self.assertRaises(ValidationError):
            UnlockAnswer(unlock=unlock, runtime=rr.REGEX, guess='[NotARegex').save()


class AnswerValidationTests(EventTestCase):
    fixtures = ['hunts_test']

    def setUp(self):
        self.puzzle = Puzzle.objects.get(pk=1)
        self.team = Team.objects.get(pk=1)
        self.data = PuzzleData(self.puzzle, self.team)

    def test_static_answers(self):
        answer = Answer.objects.get(for_puzzle=self.puzzle, runtime=rr.STATIC)
        guess = Guess.objects.filter(guess='correct', for_puzzle=self.puzzle).get()
        self.assertTrue(answer.validate_guess(guess))
        guess = Guess.objects.filter(guess='correctnot', for_puzzle=self.puzzle).get()
        self.assertFalse(answer.validate_guess(guess))
        guess = Guess.objects.filter(guess='incorrect', for_puzzle=self.puzzle).get()
        self.assertFalse(answer.validate_guess(guess))
        guess = Guess.objects.filter(guess='wrong', for_puzzle=self.puzzle).get()
        self.assertFalse(answer.validate_guess(guess))

    def test_regex_answers(self):
        answer = Answer.objects.get(for_puzzle=self.puzzle, runtime=rr.REGEX)
        guess = Guess.objects.filter(guess='correct', for_puzzle=self.puzzle).get()
        self.assertTrue(answer.validate_guess(guess))
        guess = Guess.objects.filter(guess='correctnot', for_puzzle=self.puzzle).get()
        self.assertFalse(answer.validate_guess(guess))
        guess = Guess.objects.filter(guess='incorrect', for_puzzle=self.puzzle).get()
        self.assertFalse(answer.validate_guess(guess))
        guess = Guess.objects.filter(guess='wrong', for_puzzle=self.puzzle).get()
        self.assertFalse(answer.validate_guess(guess))

    def test_lua_answers(self):
        answer = Answer.objects.get(for_puzzle=self.puzzle, runtime=rr.LUA)
        guess = Guess.objects.filter(guess='correct', for_puzzle=self.puzzle).get()
        self.assertTrue(answer.validate_guess(guess))
        guess = Guess.objects.filter(guess='correctnot', for_puzzle=self.puzzle).get()
        self.assertFalse(answer.validate_guess(guess))
        guess = Guess.objects.filter(guess='incorrect', for_puzzle=self.puzzle).get()
        self.assertFalse(answer.validate_guess(guess))
        guess = Guess.objects.filter(guess='wrong', for_puzzle=self.puzzle).get()
        self.assertFalse(answer.validate_guess(guess))


class AnswerSubmissionTest(EventTestCase):
    fixtures = ['hunts_test']

    def setUp(self):
        site = Site.objects.get()
        site.domain = 'testserver'
        site.save()
        self.puzzle = Puzzle.objects.get(pk=1)
        self.team = Team.objects.get(pk=1)
        self.data = PuzzleData(self.puzzle, self.team)

    def test_answer_cooldown(self):
        self.assertTrue(self.client.login(username='test', password='hunter2'))
        url = reverse('answer', kwargs={'event_id': 1, 'episode_number': 1, 'puzzle_number': 1})
        with freezegun.freeze_time() as frozen_datetime:
            response = self.client.post(url, {'last_updated': '0', 'answer': 'incorrect'})
            self.assertEqual(response.status_code, 200)
            response = self.client.post(url, {'last_updated': '0', 'answer': 'incorrect'})
            self.assertEqual(response.status_code, 429)
            self.assertTrue(b'error' in response.content)
            frozen_datetime.tick(delta=datetime.timedelta(seconds=5))
            response = self.client.post(url, {'last_updated': '0', 'answer': 'incorrect'})
            self.assertEqual(response.status_code, 200)


class PuzzleStartTimeTests(EventTestCase):
    fixtures = ['hunts_test']

    def setUp(self):
        site = Site.objects.get()
        site.domain = 'testserver'
        site.save()

    def test_start_times(self):
        self.assertTrue(self.client.login(username='test', password='hunter2'))
        response = self.client.get('/event/1/ep/1/pz/1/')
        self.assertEqual(response.status_code, 200)
        first_time = TeamPuzzleData.objects.get().start_time
        self.assertIsNot(first_time, None)
        response = self.client.get('/event/1/ep/1/pz/1/')
        self.assertEqual(response.status_code, 200)
        second_time = TeamPuzzleData.objects.get().start_time
        self.assertEqual(first_time, second_time)


class EpisodeBehaviourTest(EventTestCase):
    fixtures = ['hunts_test']

    def setUp(self):
        self.linear_episode = Episode.objects.get(pk=1)
        self.parallel_episode = Episode.objects.get(pk=2)
        self.team = Team.objects.get(pk=1)
        self.user = self.team.members.get(pk=1)

    def test_reuse_puzzle(self):
        puzzle = Puzzle.objects.get(pk=2)
        with self.assertRaises(ValidationError):
            self.linear_episode.puzzles.add(puzzle)

    def test_episode_behaviour(self):
        self.linear_episodes_are_linear()
        self.can_see_all_parallel_puzzles()

    def linear_episodes_are_linear(self):
        self.assertTrue(self.linear_episode.unlocked_by(self.team))
        self.assertFalse(self.linear_episode.parallel)
        self.assertTrue(self.linear_episode.get_puzzle(1).unlocked_by(self.team))
        self.assertTrue(self.linear_episode.get_puzzle(2).unlocked_by(self.team))
        self.assertFalse(self.linear_episode.get_puzzle(3).unlocked_by(self.team))
        self.assertFalse(self.linear_episode.get_puzzle(2).answered_by(self.team))

        Guess(for_puzzle=self.linear_episode.get_puzzle(2), by=self.user, guess="correct").save()
        self.assertTrue(self.linear_episode.get_puzzle(2).answered_by(self.team))
        self.assertTrue(self.linear_episode.get_puzzle(3).unlocked_by(self.team))
        self.assertFalse(self.linear_episode.get_puzzle(3).answered_by(self.team))

        Guess(for_puzzle=self.linear_episode.get_puzzle(3), by=self.user, guess="correctish").save()
        self.assertTrue(self.linear_episode.get_puzzle(3).answered_by(self.team))

    def can_see_all_parallel_puzzles(self):
        self.assertTrue(self.parallel_episode.unlocked_by(self.team))
        self.assertTrue(self.parallel_episode.parallel)
        for puzzle in self.parallel_episode.puzzles.all():
            self.assertTrue(puzzle.unlocked_by(self.team), msg=puzzle)

    def test_headstarts(self):
        self.assertEqual(self.linear_episode.headstart_granted(self.team),
                         self.parallel_episode.headstart_applied(self.team))
        self.assertEqual(self.linear_episode.headstart_granted(self.team), datetime.timedelta(minutes=10))
        Guess(for_puzzle=self.linear_episode.get_puzzle(2), by=self.user, guess="correct").save()
        self.assertEqual(self.linear_episode.headstart_granted(self.team),
                         self.parallel_episode.headstart_applied(self.team))
        self.assertEqual(self.linear_episode.headstart_granted(self.team), datetime.timedelta(minutes=15))
        # Test that headstart does not apply in the wrong direction
        self.assertEqual(self.linear_episode.headstart_applied(self.team), datetime.timedelta(minutes=0))

    def test_next_puzzle(self):
        self.assertEqual(self.linear_episode.next_puzzle(self.team), 2)
        Guess(for_puzzle=self.linear_episode.get_puzzle(2), by=self.user, guess="correct").save()
        self.assertEqual(self.linear_episode.next_puzzle(self.team), 3)
        Guess(for_puzzle=self.linear_episode.get_puzzle(3), by=self.user, guess="correctish").save()
        self.assertEqual(self.linear_episode.next_puzzle(self.team), None)

        self.assertEqual(self.parallel_episode.next_puzzle(self.team), None)
        Guess(for_puzzle=self.parallel_episode.get_puzzle(2), by=self.user, guess="4").save()
        self.assertTrue(self.parallel_episode.get_puzzle(2).answered_by(self.team))
        self.assertEqual(self.parallel_episode.next_puzzle(self.team), 3)

    def test_puzzle_numbers(self):
        puzzle1 = Puzzle.objects.get(pk=1)
        puzzle2 = Puzzle.objects.get(pk=2)
        puzzle3 = Puzzle.objects.get(pk=3)
        puzzle4 = Puzzle.objects.get(pk=4)
        self.assertEqual(puzzle1.get_relative_id(), 1)
        self.assertEqual(puzzle2.get_relative_id(), 1)
        self.assertEqual(puzzle3.get_relative_id(), 2)
        self.assertEqual(puzzle4.get_relative_id(), 3)
        self.assertEqual(self.linear_episode.get_puzzle(puzzle1.get_relative_id()), puzzle1)
        self.assertEqual(self.parallel_episode.get_puzzle(puzzle2.get_relative_id()), puzzle2)
        self.assertEqual(self.parallel_episode.get_puzzle(puzzle3.get_relative_id()), puzzle3)
        self.assertEqual(self.parallel_episode.get_puzzle(puzzle4.get_relative_id()), puzzle4)


class EpisodeSequenceTests(EventTestCase):
    fixtures = ['hunts_episodesequence']

    def setUp(self):
        self.episode1 = Episode.objects.get(pk=1)
        self.episode2 = Episode.objects.get(pk=2)
        self.team = Team.objects.get(pk=1)
        self.user = self.team.members.get(pk=1)

    def test_episode_prequel_validation(self):
        self.episode2.prequels.add(self.episode1)
        # Because we intentionally throw exceptions we need to use transaction.atomic() to avoid a TransactionManagementError
        with self.assertRaises(ValidationError), transaction.atomic():
            self.episode1.prequels.add(self.episode1)
        with self.assertRaises(ValidationError), transaction.atomic():
            self.episode1.prequels.add(self.episode2)

    def test_episode_unlocking(self):
        self.episode2.prequels.add(self.episode1)
        self.assertTrue(self.episode1.unlocked_by(self.team))
        self.assertFalse(self.episode2.unlocked_by(self.team))
        Guess(for_puzzle=self.episode1.get_puzzle(1), by=self.user, guess="correct").save()
        self.assertTrue(self.episode2.unlocked_by(self.team))


class ClueDisplayTests(EventTestCase):
    fixtures = ['hunts_test']

    def setUp(self):
        user = UserProfile.objects.get(pk=1)
        self.puzzle = Puzzle.objects.get(pk=1)
        self.team = Team.objects.get(pk=1)
        self.data = PuzzleData(self.puzzle, self.team, user)

    def test_hint_display(self):
        hint = Hint.objects.get()
        self.assertFalse(hint.unlocked_by(self.team, self.data))
        self.data.tp_data.start_time = timezone.now() + datetime.timedelta(minutes=-5)
        self.assertFalse(hint.unlocked_by(self.team, self.data))
        self.data.tp_data.start_time = timezone.now() + datetime.timedelta(minutes=-10)
        self.assertTrue(hint.unlocked_by(self.team, self.data))

    def test_unlock_display(self):
        unlock = Unlock.objects.get(pk=1)
        self.assertTrue(unlock.unlocked_by(self.team))
        fail_team = Team.objects.get(pk=2)
        self.assertFalse(unlock.unlocked_by(fail_team))


class AdminTeamTests(EventTestCase):
    fixtures = ['hunts_test']

    def setUp(self):
        site = Site.objects.get()
        site.domain = 'testserver'
        site.save()

    def test_can_view_episode(self):
        self.assertTrue(self.client.login(username='admin', password='hunter2'))

        response = self.client.get(reverse('episode', kwargs={'event_id': 1, 'episode_number': 1}))
        self.assertEqual(response.status_code, 200)


class AdminViewTests(EventTestCase):
    fixtures = ['hunts_test']

    def setUp(self):
        site = Site.objects.get()
        site.domain = 'testserver'
        site.save()

    def test_can_view_guesses(self):
        self.assertTrue(self.client.login(username='admin', password='hunter2'))
        response = self.client.get(reverse('guesses', kwargs={'event_id': 1}))
        self.assertEqual(response.status_code, 200)


class ProgressionTests(EventTestCase):
    fixtures = ['hunts_progression']

    def setUp(self):
        self.user1   = UserProfile.objects.get(pk=1)
        self.user2   = UserProfile.objects.get(pk=2)
        self.team1   = Team.objects.get(pk=1)
        self.team2   = Team.objects.get(pk=2)
        self.event   = Event.objects.get(current=True)
        self.episode = Episode.objects.get(pk=1)

    def test_answered_by_ordering(self):
        puzzle1 = self.episode.get_puzzle(1)

        # Submit two correct answers, 1 an hour after the other.
        future_time = timezone.now() + datetime.timedelta(hours=1)
        guess1 = Guess(for_puzzle=puzzle1, by=self.user1, guess="correct")
        guess2 = Guess(for_puzzle=puzzle1, by=self.user1, guess="correct")
        guess1.save()
        guess2.save()
        guess1.given = future_time
        guess1.save()

        # Ensure the first given answer is reported first
        self.assertEqual(len(puzzle1.answered_by(self.team1)), 2)
        self.assertEqual(puzzle1.answered_by(self.team1)[0], guess2)
        self.assertEqual(puzzle1.answered_by(self.team1)[1], guess1)

    def test_episode_finishing(self):
        # Check episode has not been completed
        self.assertFalse(self.episode.finished_by(self.team1))

        # Team 1 answer all questions correctly
        Guess(for_puzzle=self.episode.get_puzzle(1), by=self.user1, guess="correct").save()
        Guess(for_puzzle=self.episode.get_puzzle(2), by=self.user1, guess="correct").save()
        Guess(for_puzzle=self.episode.get_puzzle(3), by=self.user1, guess="correctish").save()

        # Ensure this team has finished the episode
        self.assertTrue(self.episode.finished_by(self.team1))

    def test_finish_positions(self):
        puzzle1 = self.episode.get_puzzle(1)
        puzzle2 = self.episode.get_puzzle(2)
        puzzle3 = self.episode.get_puzzle(3)

        # Check there are no winners to begin with
        self.assertFalse(self.episode.finished_by(self.team1))
        self.assertFalse(self.episode.finished_by(self.team2))
        self.assertEqual(len(self.episode.finished_positions()), 0)

        # Answer all the questions correctly for both teams with team 1 ahead to begin with then falling behind
        Guess(for_puzzle=puzzle1, by=self.user1, guess="correct").save()
        Guess(for_puzzle=puzzle2, by=self.user1, guess="correct").save()

        # Check only the first team has finished the first questions
        self.assertEqual(len(puzzle1.finished_teams(self.event)), 1)
        self.assertEqual(puzzle1.finished_teams(self.event)[0], self.team1)
        self.assertEqual(puzzle1.position(self.team1), 0)
        self.assertEqual(puzzle1.position(self.team2), None)

        # Team 2 completes all answers
        Guess(for_puzzle=puzzle1, by=self.user2, guess="correct").save()
        Guess(for_puzzle=puzzle2, by=self.user2, guess="correct").save()
        Guess(for_puzzle=puzzle3, by=self.user2, guess="correctish").save()

        # Ensure this team has finished the questions and is listed as first in the finished teams
        self.assertEqual(len(self.episode.finished_positions()), 1)
        self.assertEqual(self.episode.finished_positions()[0], self.team2)

        # Team 1 finishes as well.
        Guess(for_puzzle=puzzle3, by=self.user1, guess="correctish").save()

        # Ensure both teams have finished, and are ordered correctly
        self.assertEqual(len(self.episode.finished_positions()), 2)
        self.assertEqual(self.episode.finished_positions()[0], self.team2)
        self.assertEqual(self.episode.finished_positions()[1], self.team1)

    def test_guesses(self):
        puzzle1 = self.episode.get_puzzle(1)

        # Single incorrect guess
        Guess(for_puzzle=puzzle1, by=self.user1, guess="wrong").save()

        # Check we have no correct answers
        self.assertEqual(len(puzzle1.first_correct_guesses(self.event)), 0)

        # Add two correct guesses after each other
        first_correct_guess = Guess(for_puzzle=puzzle1, by=self.user1, guess="correct")
        first_correct_guess.save()
        future_time = timezone.now() + datetime.timedelta(hours=1)
        second_correct_guess = Guess(for_puzzle=puzzle1, by=self.user1, guess="correct")
        second_correct_guess.save()
        second_correct_guess.given = future_time
        second_correct_guess.save()

        # Ensure that the first correct guess is correctly returned
        self.assertEqual(puzzle1.first_correct_guesses(self.event)[self.team1], first_correct_guess)


class CorrectnessCacheTests(EventTestCase):
    fixtures = ['hunts_progression']

    def setUp(self):
        self.user1   = UserProfile.objects.get(pk=1)
        self.user2   = UserProfile.objects.get(pk=2)
        self.team1   = Team.objects.get(pk=1)
        self.team2   = Team.objects.get(pk=2)
        self.episode = Episode.objects.get(pk=1)
        self.puzzle1 = self.episode.get_puzzle(1)
        self.puzzle2 = self.episode.get_puzzle(2)
        self.answer1 = self.puzzle1.answer_set.get()

    def test_changing_answers(self):
        # Check starting state
        self.assertFalse(self.puzzle1.answered_by(self.team1))
        self.assertFalse(self.puzzle2.answered_by(self.team2))

        # Add a correct guess and check it is marked correct
        guess1 = Guess(for_puzzle=self.puzzle1, by=self.user1, guess="correct")
        guess1.save()
        self.assertTrue(guess1.correct_current)
        self.assertTrue(self.puzzle1.answered_by(self.team1))

        # Add an incorrect guess and check
        guess2 = Guess(for_puzzle=self.puzzle2, by=self.user2, guess="correct?")
        guess2.save()
        self.assertTrue(guess2.correct_current)
        self.assertFalse(self.puzzle2.answered_by(self.team2))

        # Alter the answer and check only the first guess is invalidated
        self.answer1.answer = "correct!"
        self.answer1.save()
        guess1.refresh_from_db()
        guess2.refresh_from_db()
        self.assertFalse(guess1.correct_current)
        self.assertTrue(guess2.correct_current)
        self.assertFalse(guess1.get_correct_for())
        self.assertFalse(self.puzzle1.answered_by(self.team1))

        # Update the first guess and check
        guess1.guess = "correct!"
        guess1.save()
        self.assertTrue(self.puzzle1.answered_by(self.team1))

        # Delete the first answer and check
        self.answer1.delete()
        guess1.refresh_from_db()
        guess2.refresh_from_db()
        self.assertFalse(guess1.correct_current)
        self.assertTrue(guess2.correct_current)
        self.assertFalse(guess1.get_correct_for())
        self.assertFalse(self.puzzle1.answered_by(self.team1))

        # Add an answer that matches guess 2 and check
        Answer(for_puzzle=self.puzzle2, runtime='S', answer='correct?').save()
        guess1.refresh_from_db()
        guess2.refresh_from_db()
        self.assertTrue(guess1.correct_current)
        self.assertFalse(guess2.correct_current)
        self.assertFalse(self.puzzle1.answered_by(self.team1))
        self.assertTrue(guess2.get_correct_for())
        self.assertTrue(self.puzzle2.answered_by(self.team2))


class GuessTeamDenormalisationTests(EventTestCase):
    fixtures = ['hunts_progression']

    def setUp(self):
        self.team1   = Team.objects.get(pk=1)
        self.team2   = Team.objects.get(pk=2)
        self.user1   = self.team1.members.get()
        self.user2   = self.team2.members.get()
        self.episode = Episode.objects.get(pk=1)
        self.puzzle1 = self.episode.get_puzzle(1)
        self.puzzle2 = self.episode.get_puzzle(2)
        self.answer1 = self.puzzle1.answer_set.get()

    def test_adding_guess(self):
        guess1 = Guess(for_puzzle=self.puzzle1, by=self.user1, guess="incorrect")
        guess2 = Guess(for_puzzle=self.puzzle2, by=self.user2, guess="incorrect")
        guess1.save()
        guess2.save()
        self.assertEqual(guess1.by_team, self.team1)
        self.assertEqual(guess2.by_team, self.team2)

    def test_join_team_updates_guesses(self):
        guess1 = Guess(for_puzzle=self.puzzle1, by=self.user1, guess="incorrect")
        guess2 = Guess(for_puzzle=self.puzzle2, by=self.user2, guess="incorrect")
        guess1.save()
        guess2.save()

        # Swap teams and check the guesses update
        self.team1.members = []
        self.team2.members = [self.user1]
        self.team1.save()
        self.team2.save()
        self.team1.members = [self.user2]
        self.team1.save()

        guess1.refresh_from_db()
        guess2.refresh_from_db()
        self.assertEqual(guess1.by_team, self.team2)
        self.assertEqual(guess2.by_team, self.team1)<|MERGE_RESOLUTION|>--- conflicted
+++ resolved
@@ -14,10 +14,7 @@
 import freezegun
 
 
-<<<<<<< HEAD
-class RegexValidationTests(EventTestCase):
-=======
-class HomePageTests(TestCase):
+class HomePageTests(EventTestCase):
     fixtures = ['hunts_test']
 
     def test_load_homepage(self):
@@ -26,8 +23,7 @@
         self.assertEqual(response.status_code, 200)
 
 
-class RegexValidationTests(TestCase):
->>>>>>> 5f8ce770
+class RegexValidationTests(EventTestCase):
     fixtures = ['hunts_test']
 
     def test_save_answer(self):
