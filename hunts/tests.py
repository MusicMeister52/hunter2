--- conflicted
+++ resolved
@@ -26,6 +26,7 @@
 from accounts.factories import UserProfileFactory
 from events.factories import EventFactory, EventFileFactory
 from events.test import EventTestCase, AsyncEventTestCase
+from hunter2.routing import application as websocket_app
 from teams.factories import TeamFactory, TeamMemberFactory
 from . import utils
 from .factories import (
@@ -46,12 +47,8 @@
     UserPuzzleDataFactory,
 )
 from .models import PuzzleData, TeamPuzzleData
-<<<<<<< HEAD
 from .utils import encode_uuid
-from hunter2.routing import application as websocket_app
-=======
 from .runtimes import Runtime
->>>>>>> 4944fb21
 
 
 class FactoryTests(EventTestCase):
