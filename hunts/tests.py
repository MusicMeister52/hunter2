--- conflicted
+++ resolved
@@ -25,27 +25,7 @@
         self.assertEqual(response.status_code, 200)
 
 
-<<<<<<< HEAD
-class RegexValidationTests(EventTestCase):
-    fixtures = ['hunts_test']
-
-    def test_save_answer(self):
-        puzzle = Puzzle.objects.get(pk=1)
-        Answer(for_puzzle=puzzle, runtime=rr.REGEX, answer='[Rr]egex.*').save()
-        with self.assertRaises(ValidationError):
-            Answer(for_puzzle=puzzle, runtime=rr.REGEX, answer='[NotARegex').save()
-
-    def test_save_unlock_answer(self):
-        unlock = Unlock.objects.get(pk=1)
-        UnlockAnswer(unlock=unlock, runtime=rr.REGEX, guess='[Rr]egex.*').save()
-        with self.assertRaises(ValidationError):
-            UnlockAnswer(unlock=unlock, runtime=rr.REGEX, guess='[NotARegex').save()
-
-
-class AnswerValidationTests(EventTestCase):
-=======
-class StaticValidationTests(TestCase):
->>>>>>> cebe69ac
+class StaticValidationTests(EventTestCase):
     fixtures = ['hunts_test']
 
     def setUp(self):
