# vim: set fileencoding=utf-8 :
import datetime

from django.core.exceptions import ValidationError
<<<<<<< HEAD
=======
from django.db import transaction
>>>>>>> 92411538
from django.test import TestCase
from django.utils import timezone

from events.models import Event
from teams.models import Team, UserProfile
from .models import Answer, Guess, Hint, Puzzle, PuzzleData, TeamPuzzleData, Unlock, Episode
from .runtimes.registry import RuntimesRegistry as rr


class AnswerValidationTests(TestCase):
    fixtures = ['hunts_test']

    def setUp(self):
        self.puzzle = Puzzle.objects.get(pk=1)
        self.team = Team.objects.get(pk=1)
        self.data = PuzzleData(self.puzzle, self.team)

    def test_static_answers(self):
        answer = Answer.objects.get(for_puzzle=self.puzzle, runtime=rr.STATIC)
        guess = Guess.objects.filter(guess='correct', for_puzzle=self.puzzle).get()
        self.assertTrue(answer.validate_guess(guess, self.data))
        guess = Guess.objects.filter(guess='correctnot', for_puzzle=self.puzzle).get()
        self.assertFalse(answer.validate_guess(guess, self.data))
        guess = Guess.objects.filter(guess='incorrect', for_puzzle=self.puzzle).get()
        self.assertFalse(answer.validate_guess(guess, self.data))
        guess = Guess.objects.filter(guess='wrong', for_puzzle=self.puzzle).get()
        self.assertFalse(answer.validate_guess(guess, self.data))

    def test_regex_answers(self):
        answer = Answer.objects.get(for_puzzle=self.puzzle, runtime=rr.REGEX)
        guess = Guess.objects.filter(guess='correct', for_puzzle=self.puzzle).get()
        self.assertTrue(answer.validate_guess(guess, self.data))
        guess = Guess.objects.filter(guess='correctnot', for_puzzle=self.puzzle).get()
        self.assertFalse(answer.validate_guess(guess, self.data))
        guess = Guess.objects.filter(guess='incorrect', for_puzzle=self.puzzle).get()
        self.assertFalse(answer.validate_guess(guess, self.data))
        guess = Guess.objects.filter(guess='wrong', for_puzzle=self.puzzle).get()
        self.assertFalse(answer.validate_guess(guess, self.data))

    def test_lua_answers(self):
        answer = Answer.objects.get(for_puzzle=self.puzzle, runtime=rr.LUA)
        guess = Guess.objects.filter(guess='correct', for_puzzle=self.puzzle).get()
        self.assertTrue(answer.validate_guess(guess, self.data))
        guess = Guess.objects.filter(guess='correctnot', for_puzzle=self.puzzle).get()
        self.assertFalse(answer.validate_guess(guess, self.data))
        guess = Guess.objects.filter(guess='incorrect', for_puzzle=self.puzzle).get()
        self.assertFalse(answer.validate_guess(guess, self.data))
        guess = Guess.objects.filter(guess='wrong', for_puzzle=self.puzzle).get()
        self.assertFalse(answer.validate_guess(guess, self.data))


class PuzzleStartTimeTests(TestCase):
    fixtures = ['hunts_test']

    def test_start_times(self):
        self.assertTrue(self.client.login(username='test', password='hunter2'))
        response = self.client.get('/event/1/ep/1/pz/1/', HTTP_HOST='www.testserver')
        self.assertEqual(response.status_code, 200)
        first_time = TeamPuzzleData.objects.get().start_time
        self.assertIsNot(first_time, None)
        response = self.client.get('/event/1/ep/1/pz/1/', HTTP_HOST='www.testserver')
        self.assertEqual(response.status_code, 200)
        second_time = TeamPuzzleData.objects.get().start_time
        self.assertEqual(first_time, second_time)


class EpisodeBehaviourTest(TestCase):
    fixtures = ['hunts_test']

    def setUp(self):
        self.linear_episode = Episode.objects.get(pk=1)
        self.parallel_episode = Episode.objects.get(pk=2)
        self.team = Team.objects.get(pk=1)
        self.user = self.team.members.get(pk=1)

    def test_reuse_puzzle(self):
        puzzle = Puzzle.objects.get(pk=2)
        with self.assertRaises(ValidationError):
            self.linear_episode.puzzles.add(puzzle)

    def test_episode_behaviour(self):
        self.linear_episodes_are_linear()
        self.can_see_all_parallel_puzzles()

    def linear_episodes_are_linear(self):
        self.assertTrue(self.linear_episode.unlocked_by(self.team))
        self.assertFalse(self.linear_episode.parallel)
        self.assertTrue(self.linear_episode.get_puzzle(1).unlocked_by(self.team))
        self.assertTrue(self.linear_episode.get_puzzle(2).unlocked_by(self.team))
        self.assertFalse(self.linear_episode.get_puzzle(3).unlocked_by(self.team))
        self.assertFalse(self.linear_episode.get_puzzle(2).answered_by(self.team))

        Guess(for_puzzle=self.linear_episode.get_puzzle(2), by=self.user, guess="correct").save()
        self.assertTrue(self.linear_episode.get_puzzle(2).answered_by(self.team))
        self.assertTrue(self.linear_episode.get_puzzle(3).unlocked_by(self.team))
        self.assertFalse(self.linear_episode.get_puzzle(3).answered_by(self.team))

        Guess(for_puzzle=self.linear_episode.get_puzzle(3), by=self.user, guess="correctish").save()
        self.assertTrue(self.linear_episode.get_puzzle(3).answered_by(self.team))

    def can_see_all_parallel_puzzles(self):
        self.assertTrue(self.parallel_episode.unlocked_by(self.team))
        self.assertTrue(self.parallel_episode.parallel)
        for puzzle in self.parallel_episode.puzzles.all():
            self.assertTrue(puzzle.unlocked_by(self.team), msg=puzzle)

    def test_headstarts(self):
        self.assertEqual(self.linear_episode.headstart_granted(self.team),
                         self.parallel_episode.headstart_applied(self.team))
        self.assertEqual(self.linear_episode.headstart_granted(self.team), datetime.timedelta(minutes=10))
        Guess(for_puzzle=self.linear_episode.get_puzzle(2), by=self.user, guess="correct").save()
        self.assertEqual(self.linear_episode.headstart_granted(self.team),
                         self.parallel_episode.headstart_applied(self.team))
        self.assertEqual(self.linear_episode.headstart_granted(self.team), datetime.timedelta(minutes=15))
        # Test that headstart does not apply in the wrong direction
        self.assertEqual(self.linear_episode.headstart_applied(self.team), datetime.timedelta(minutes=0))


class EpisodeSequenceTests(TestCase):
    fixtures = ['hunts_episodesequence']

    def setUp(self):
        self.episode1 = Episode.objects.get(pk=1)
        self.episode2 = Episode.objects.get(pk=2)
        self.team = Team.objects.get(pk=1)
        self.user = self.team.members.get(pk=1)

    def test_episode_prequel_validation(self):
        self.episode2.prequels.add(self.episode1)
        # Because we intentionally throw exceptions we need to use transaction.atomic() to avoid a TransactionManagementError
        with self.assertRaises(ValidationError), transaction.atomic():
            self.episode1.prequels.add(self.episode1)
        with self.assertRaises(ValidationError), transaction.atomic():
            self.episode1.prequels.add(self.episode2)

    def test_episode_unlocking(self):
        self.episode2.prequels.add(self.episode1)
        self.assertTrue(self.episode1.unlocked_by(self.team))
        self.assertFalse(self.episode2.unlocked_by(self.team))
        Guess(for_puzzle=self.episode1.get_puzzle(1), by=self.user, guess="correct").save()
        self.assertTrue(self.episode2.unlocked_by(self.team))


class ClueDisplayTests(TestCase):
    fixtures = ['hunts_test']

    def setUp(self):
        user = UserProfile.objects.get(pk=1)
        self.puzzle = Puzzle.objects.get(pk=1)
        self.team = Team.objects.get(pk=1)
        self.data = PuzzleData(self.puzzle, self.team, user)

    def test_hint_display(self):
        hint = Hint.objects.get()
        self.assertFalse(hint.unlocked_by(self.team, self.data))
        self.data.tp_data.start_time = timezone.now() + datetime.timedelta(minutes=-5)
        self.assertFalse(hint.unlocked_by(self.team, self.data))
        self.data.tp_data.start_time = timezone.now() + datetime.timedelta(minutes=-10)
        self.assertTrue(hint.unlocked_by(self.team, self.data))

    def test_unlock_display(self):
        unlock = Unlock.objects.get(pk=1)
        self.assertTrue(unlock.unlocked_by(self.team, self.data))
        fail_team = Team.objects.get(pk=2)
        fail_user = UserProfile.objects.get(pk=2)
        fail_data = PuzzleData(self.puzzle, fail_team, fail_user)
        self.assertFalse(unlock.unlocked_by(fail_team, fail_data))


class ProgressionTests(TestCase):
    fixtures = ['hunts_progression']

    def setUp(self):
        self.user1   = UserProfile.objects.get(pk=1)
        self.user2   = UserProfile.objects.get(pk=2)
        self.team1   = Team.objects.get(pk=1)
        self.team2   = Team.objects.get(pk=2)
        self.event   = Event.objects.get(current=True)
        self.episode = Episode.objects.get(pk=1)

    def test_answered_by_ordering(self):
        puzzle1 = self.episode.get_puzzle(1)

        # Submit two correct answers, 1 an hour after the other.
        future_time = timezone.now() + datetime.timedelta(hours=1)
        guess1 = Guess(for_puzzle=puzzle1, by=self.user1, guess="correct")
        guess2 = Guess(for_puzzle=puzzle1, by=self.user1, guess="correct")
        guess1.save()
        guess2.save()
        guess1.given = future_time
        guess1.save()

        # Ensure the first given answer is reported first
        self.assertEqual(len(puzzle1.answered_by(self.team1)), 2)
        self.assertEqual(puzzle1.answered_by(self.team1)[0], guess2)
        self.assertEqual(puzzle1.answered_by(self.team1)[1], guess1)

    def test_episode_finishing(self):
        # Check episode has not been completed
        self.assertFalse(self.episode.finished_by(self.team1))

        # Team 1 answer all questions correctly
        Guess(for_puzzle=self.episode.get_puzzle(1), by=self.user1, guess="correct").save()
        Guess(for_puzzle=self.episode.get_puzzle(2), by=self.user1, guess="correct").save()
        Guess(for_puzzle=self.episode.get_puzzle(3), by=self.user1, guess="correctish").save()

        # Ensure this team has finished the episode
        self.assertTrue(self.episode.finished_by(self.team1))

    def test_finish_positions(self):
        puzzle1 = self.episode.get_puzzle(1)
        puzzle2 = self.episode.get_puzzle(2)
        puzzle3 = self.episode.get_puzzle(3)

        # Check there are no winners to begin with
        self.assertFalse(self.episode.finished_by(self.team1))
        self.assertFalse(self.episode.finished_by(self.team2))
        self.assertEqual(len(self.episode.finished_positions()), 0)

        # Answer all the questions correctly for both teams with team 1 ahead to begin with then falling behind
        Guess(for_puzzle=puzzle1, by=self.user1, guess="correct").save()
        Guess(for_puzzle=puzzle2, by=self.user1, guess="correct").save()

        # Check only the first team has finished the first questions
        self.assertEqual(len(puzzle1.finished_teams(self.event)), 1)
        self.assertEqual(puzzle1.finished_teams(self.event)[0], self.team1)
        self.assertEqual(puzzle1.position(self.team1), 0)
        self.assertEqual(puzzle1.position(self.team2), None)

        # Team 2 completes all answers
        Guess(for_puzzle=puzzle1, by=self.user2, guess="correct").save()
        Guess(for_puzzle=puzzle2, by=self.user2, guess="correct").save()
        Guess(for_puzzle=puzzle3, by=self.user2, guess="correctish").save()

        # Ensure this team has finished the questions and is listed as first in the finished teams
        self.assertEqual(len(self.episode.finished_positions()), 1)
        self.assertEqual(self.episode.finished_positions()[0], self.team2)

        # Team 1 finishes as well.
        Guess(for_puzzle=puzzle3, by=self.user1, guess="correctish").save()

        # Ensure both teams have finished, and are ordered correctly
        self.assertEqual(len(self.episode.finished_positions()), 2)
        self.assertEqual(self.episode.finished_positions()[0], self.team2)
        self.assertEqual(self.episode.finished_positions()[1], self.team1)

    def test_guesses(self):
        puzzle1 = self.episode.get_puzzle(1)

        # Single incorrect guess
        Guess(for_puzzle=puzzle1, by=self.user1, guess="wrong").save()

        # Check we have no correct answers
        self.assertEqual(len(puzzle1.first_correct_guesses(self.event)), 0)

        # Add two correct guesses after each other
        first_correct_guess = Guess(for_puzzle=puzzle1, by=self.user1, guess="correct")
        first_correct_guess.save()
        future_time = timezone.now() + datetime.timedelta(hours=1)
        second_correct_guess = Guess(for_puzzle=puzzle1, by=self.user1, guess="correct")
        second_correct_guess.save()
        second_correct_guess.given = future_time
        second_correct_guess.save()

        # Ensure that the first correct guess is correctly returned
        self.assertEqual(puzzle1.first_correct_guesses(self.event)[self.team1], first_correct_guess)<|MERGE_RESOLUTION|>--- conflicted
+++ resolved
@@ -2,10 +2,7 @@
 import datetime
 
 from django.core.exceptions import ValidationError
-<<<<<<< HEAD
-=======
 from django.db import transaction
->>>>>>> 92411538
 from django.test import TestCase
 from django.utils import timezone
 
