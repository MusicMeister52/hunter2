import datetime

import freezegun
from django.contrib.auth.models import User
from django.contrib.sites.models import Site
from django.core.exceptions import ValidationError
from django.db import transaction
from django.test import TestCase
from django.utils import timezone

from accounts.models import UserProfile
from events.factories import EventFactory
from events.models import Event
from hunter2.resolvers import reverse
from teams.factories import TeamFactory
from teams.models import Team
<<<<<<< HEAD
from .factories import (
    AnnouncementFactory,
    AnswerFactory,
    EpisodeFactory,
    GuessFactory,
    HintFactory,
    PuzzleFactory,
    PuzzleFileFactory,
    TeamDataFactory,
    TeamPuzzleDataFactory,
    UnlockAnswerFactory,
    UnlockFactory,
    UserDataFactory,
    UserPuzzleDataFactory,
)
from .models import Answer, Episode, Guess, Hint, Puzzle, PuzzleData, TeamPuzzleData, Unlock
from .runtimes.registry import RuntimesRegistry as rr
=======
from .models import Answer, Episode, Guess, Hint, Puzzle, PuzzleData, TeamPuzzleData, Unlock, UnlockAnswer
from . import runtimes
>>>>>>> cebe69ac


class FactoryTests(TestCase):

    def test_puzzle_factory_default_construction(self):
        PuzzleFactory.create()

    def test_puzzle_file_factory_default_construction(self):
        PuzzleFileFactory.create()

    def test_hint_factory_default_construction(self):
        HintFactory.create()

    def test_unlock_factory_default_construction(self):
        UnlockFactory.create()

    def test_unlock_answer_factory_default_construction(self):
        UnlockAnswerFactory.create()

    def test_answer_factory_default_construction(self):
        AnswerFactory.create()

    def test_guess_factory_default_construction(self):
        GuessFactory.create()

    def test_team_data_factory_default_construction(self):
        TeamDataFactory.create()

    def test_user_data_factory_default_construction(self):
        UserDataFactory.create()

    def test_team_puzzle_data_factory_default_construction(self):
        TeamPuzzleDataFactory.create()

    def test_user_puzzle_data_factory_default_construction(self):
        UserPuzzleDataFactory.create()

    def test_episode_factory_default_construction(self):
        EpisodeFactory.create()

    def test_announcement_factory_default_construction(self):
        AnnouncementFactory.create()


class HomePageTests(TestCase):
    def test_load_homepage(self):
        # Need one default event.
        EventFactory.create()
        url = reverse('index', subdomain='www')
        response = self.client.get(url, HTTP_HOST='www.testserver')
        self.assertEqual(response.status_code, 200)


<<<<<<< HEAD
class RegexValidationTests(TestCase):
    def test_save_answer(self):
        AnswerFactory.create(runtime=rr.REGEX, answer='[Rr]egex.*')
        with self.assertRaises(ValidationError):
            AnswerFactory.create(runtime=rr.REGEX, answer='[NotARegex')

    def test_save_unlock_answer(self):
        UnlockAnswerFactory(runtime=rr.REGEX, guess='[Rr]egex.*').save()
        with self.assertRaises(ValidationError):
            UnlockAnswerFactory(runtime=rr.REGEX, guess='[NotARegex')


class AnswerValidationTests(TestCase):
=======
class StaticValidationTests(TestCase):
    fixtures = ['hunts_test']

>>>>>>> cebe69ac
    def setUp(self):
        self.puzzle = PuzzleFactory()
        self.team = TeamFactory()

    def test_static_save_answer(self):
        puzzle = Puzzle.objects.get(pk=1)
        Answer(for_puzzle=puzzle, runtime=runtimes.STATIC, answer='answer').save()

    def test_static_save_unlock_answer(self):
        unlock = Unlock.objects.get(pk=1)
        UnlockAnswer(unlock=unlock, runtime=runtimes.STATIC, guess='unlock').save()

    def test_static_answers(self):
<<<<<<< HEAD
        answer = AnswerFactory(for_puzzle=self.puzzle, runtime=rr.STATIC, answer='correct')
        guess = GuessFactory(guess='correct', for_puzzle=self.puzzle)
=======
        answer = Answer.objects.get(for_puzzle=self.puzzle, runtime=runtimes.STATIC)
        guess = Guess.objects.filter(guess='correct', for_puzzle=self.puzzle).get()
>>>>>>> cebe69ac
        self.assertTrue(answer.validate_guess(guess))
        guess = GuessFactory(guess='correctnot', for_puzzle=self.puzzle)
        self.assertFalse(answer.validate_guess(guess))
        guess = GuessFactory(guess='incorrect', for_puzzle=self.puzzle)
        self.assertFalse(answer.validate_guess(guess))
        guess = GuessFactory(guess='wrong', for_puzzle=self.puzzle)
        self.assertFalse(answer.validate_guess(guess))


class RegexValidationTests(TestCase):
    fixtures = ['hunts_test']

    def setUp(self):
        self.puzzle = Puzzle.objects.get(pk=1)
        self.team = Team.objects.get(pk=1)
        self.data = PuzzleData(self.puzzle, self.team)

    def test_regex_save_answer(self):
        puzzle = Puzzle.objects.get(pk=1)
        Answer(for_puzzle=puzzle, runtime=runtimes.REGEX, answer='[Rr]egex.*').save()
        with self.assertRaises(ValidationError):
            Answer(for_puzzle=puzzle, runtime=runtimes.REGEX, answer='[NotARegex').save()

    def test_regex_save_unlock_answer(self):
        unlock = Unlock.objects.get(pk=1)
        UnlockAnswer(unlock=unlock, runtime=runtimes.REGEX, guess='[Rr]egex.*').save()
        with self.assertRaises(ValidationError):
            UnlockAnswer(unlock=unlock, runtime=runtimes.REGEX, guess='[NotARegex').save()

    def test_regex_answers(self):
<<<<<<< HEAD
        answer = AnswerFactory(for_puzzle=self.puzzle, runtime=rr.REGEX, answer='cor+ect')
        guess = GuessFactory(guess='correct', for_puzzle=self.puzzle)
=======
        answer = Answer.objects.get(for_puzzle=self.puzzle, runtime=runtimes.REGEX)
        guess = Guess.objects.filter(guess='correct', for_puzzle=self.puzzle).get()
>>>>>>> cebe69ac
        self.assertTrue(answer.validate_guess(guess))
        guess = GuessFactory(guess='correctnot', for_puzzle=self.puzzle)
        self.assertFalse(answer.validate_guess(guess))
        guess = GuessFactory(guess='incorrect', for_puzzle=self.puzzle)
        self.assertFalse(answer.validate_guess(guess))
        guess = GuessFactory(guess='wrong', for_puzzle=self.puzzle)
        self.assertFalse(answer.validate_guess(guess))


class LuaValidationTests(TestCase):
    fixtures = ['hunts_test']

    def setUp(self):
        self.puzzle = Puzzle.objects.get(pk=1)
        self.team = Team.objects.get(pk=1)
        self.data = PuzzleData(self.puzzle, self.team)

    def test_lua_save_answer(self):
        puzzle = Puzzle.objects.get(pk=1)
        Answer(for_puzzle=puzzle, runtime=runtimes.LUA, answer='''return {} == nil''').save()
        with self.assertRaises(ValidationError):
            Answer(for_puzzle=puzzle, runtime=runtimes.LUA, answer='''@''').save()

    def test_lua_save_unlock_answer(self):
        unlock = Unlock.objects.get(pk=1)
        UnlockAnswer(unlock=unlock, runtime=runtimes.LUA, guess='''return {} == nil''').save()
        with self.assertRaises(ValidationError):
            UnlockAnswer(unlock=unlock, runtime=runtimes.LUA, guess='''@''').save()

    def test_lua_answers(self):
<<<<<<< HEAD
        answer = AnswerFactory(for_puzzle=self.puzzle, runtime=rr.LUA, answer='''return guess == "correct"''')
        guess = GuessFactory(guess='correct', for_puzzle=self.puzzle)
=======
        answer = Answer.objects.get(for_puzzle=self.puzzle, runtime=runtimes.LUA)
        guess = Guess.objects.filter(guess='correct', for_puzzle=self.puzzle).get()
>>>>>>> cebe69ac
        self.assertTrue(answer.validate_guess(guess))
        guess = GuessFactory(guess='correctnot', for_puzzle=self.puzzle)
        self.assertFalse(answer.validate_guess(guess))
        guess = GuessFactory(guess='incorrect', for_puzzle=self.puzzle)
        self.assertFalse(answer.validate_guess(guess))
        guess = GuessFactory(guess='wrong', for_puzzle=self.puzzle)
        self.assertFalse(answer.validate_guess(guess))


class AnswerSubmissionTest(TestCase):
    fixtures = ['hunts_test']

    def setUp(self):
        site = Site.objects.get()
        site.domain = 'testserver'
        site.save()
        self.puzzle = Puzzle.objects.get(pk=1)
        self.team = Team.objects.get(pk=1)
        self.data = PuzzleData(self.puzzle, self.team)
        user = User.objects.get(pk=1)
        self.client.force_login(user)
        self.url = reverse(
            'answer', subdomain='www',
            kwargs={'event_id': 1, 'episode_number': 1, 'puzzle_number': 1},
        )

    def test_no_answer_given(self):
        response = self.client.post(self.url, HTTP_HOST='www.testserver')
        self.assertEqual(response.status_code, 400)
        self.assertEqual(response.json()['error'], 'no answer given')

    def test_answer_cooldown(self):
        with freezegun.freeze_time() as frozen_datetime:
            response = self.client.post(self.url, {'last_updated': '0', 'answer': 'incorrect'}, HTTP_HOST='www.testserver')
            self.assertEqual(response.status_code, 200)
            response = self.client.post(self.url, {'last_updated': '0', 'answer': 'incorrect'}, HTTP_HOST='www.testserver')
            self.assertEqual(response.status_code, 429)
            self.assertTrue(b'error' in response.content)
            frozen_datetime.tick(delta=datetime.timedelta(seconds=5))
            response = self.client.post(self.url, {'last_updated': '0', 'answer': 'incorrect'}, HTTP_HOST='www.testserver')
            self.assertEqual(response.status_code, 200)


class PuzzleStartTimeTests(TestCase):
    fixtures = ['hunts_test']

    def setUp(self):
        site = Site.objects.get()
        site.domain = 'testserver'
        site.save()

    def test_start_times(self):
        self.assertTrue(self.client.login(username='test', password='hunter2'))
        url = reverse('puzzle', subdomain='www', kwargs={'event_id': 1, 'episode_number': 1, 'puzzle_number': 1})
        response = self.client.get(url, HTTP_HOST='www.testserver')
        self.assertEqual(response.status_code, 200)
        first_time = TeamPuzzleData.objects.get().start_time
        self.assertIsNot(first_time, None)
        response = self.client.get(url, HTTP_HOST='www.testserver')
        self.assertEqual(response.status_code, 200)
        second_time = TeamPuzzleData.objects.get().start_time
        self.assertEqual(first_time, second_time)


class PuzzleAccessTests(TestCase):
    fixtures = ['hunts_test']

    def setUp(self):
        site = Site.objects.get()
        site.domain = 'testserver'
        site.save()

    def test_puzzle_view_authorisation(self):
        self.assertTrue(self.client.login(username='test', password='hunter2'))

        event_id = 1
        episode_number = 1

        def _check_load_callback_answer(puzzle_number, expected_response):
            kwargs = {
                'event_id': event_id,
                'episode_number': episode_number,
                'puzzle_number': puzzle_number,
            }

            # Load
            response = self.client.get(
                reverse('puzzle', subdomain='www', kwargs=kwargs),
                HTTP_HOST='www.testserver',
            )
            self.assertEqual(response.status_code, expected_response)

            # Callback
            response = self.client.post(
                reverse('callback', subdomain='www', kwargs=kwargs),
                content_type='application/json',
                HTTP_ACCEPT='application/json',
                HTTP_HOST='www.testserver',
                HTTP_X_REQUESTED_WITH='XMLHttpRequest',
            )
            self.assertEqual(response.status_code, expected_response)

            # Answer
            response = self.client.post(
                reverse('answer', subdomain='www', kwargs=kwargs),
                {'answer': 'sekrits'},
                HTTP_HOST='www.testserver',
                HTTP_X_REQUESTED_WITH='XMLHttpRequest'
            )
            self.assertEqual(response.status_code, expected_response)

        # This test submits two answers on the same puzzle so we have to jump forward 5 seconds
        with freezegun.freeze_time() as frozen_datetime:
            # Can load, callback and answer the first two puzzles
            _check_load_callback_answer(1, 200)
            _check_load_callback_answer(2, 200)
            # Can't load, callback or answer the third puzzle
            _check_load_callback_answer(3, 403)
            frozen_datetime.tick(delta=datetime.timedelta(seconds=5))
            # Answer the second puzzle
            response = self.client.post(
                reverse('answer', subdomain='www', kwargs={'event_id': event_id, 'episode_number': episode_number, 'puzzle_number': 2}),
                {'answer': 'correct'},
                HTTP_HOST='www.testserver',
                HTTP_X_REQUESTED_WITH='XMLHttpRequest'
            )
            self.assertEqual(response.status_code, 200)
            # Can now load, callback and answer the third puzzle
            _check_load_callback_answer(3, 200)


class EpisodeBehaviourTest(TestCase):
    fixtures = ['hunts_test']

    def setUp(self):
        self.linear_episode = Episode.objects.get(pk=1)
        self.parallel_episode = Episode.objects.get(pk=2)
        self.team = Team.objects.get(pk=1)
        self.user = self.team.members.get(pk=1)

    def test_reuse_puzzle(self):
        puzzle = Puzzle.objects.get(pk=2)
        with self.assertRaises(ValidationError):
            self.linear_episode.puzzles.add(puzzle)

    def test_episode_behaviour(self):
        self.linear_episodes_are_linear()
        self.can_see_all_parallel_puzzles()

    def linear_episodes_are_linear(self):
        self.assertTrue(self.linear_episode.unlocked_by(self.team))
        self.assertFalse(self.linear_episode.parallel)
        self.assertTrue(self.linear_episode.get_puzzle(1).unlocked_by(self.team))
        self.assertTrue(self.linear_episode.get_puzzle(2).unlocked_by(self.team))
        self.assertFalse(self.linear_episode.get_puzzle(3).unlocked_by(self.team))
        self.assertFalse(self.linear_episode.get_puzzle(2).answered_by(self.team))

        Guess(for_puzzle=self.linear_episode.get_puzzle(2), by=self.user, guess="correct").save()
        self.assertTrue(self.linear_episode.get_puzzle(2).answered_by(self.team))
        self.assertTrue(self.linear_episode.get_puzzle(3).unlocked_by(self.team))
        self.assertFalse(self.linear_episode.get_puzzle(3).answered_by(self.team))

        Guess(for_puzzle=self.linear_episode.get_puzzle(3), by=self.user, guess="correctish").save()
        self.assertTrue(self.linear_episode.get_puzzle(3).answered_by(self.team))

    def can_see_all_parallel_puzzles(self):
        self.assertTrue(self.parallel_episode.unlocked_by(self.team))
        self.assertTrue(self.parallel_episode.parallel)
        for puzzle in self.parallel_episode.puzzles.all():
            self.assertTrue(puzzle.unlocked_by(self.team), msg=puzzle)

    def test_headstarts(self):
        self.assertEqual(self.linear_episode.headstart_granted(self.team),
                         self.parallel_episode.headstart_applied(self.team))
        self.assertEqual(self.linear_episode.headstart_granted(self.team), datetime.timedelta(minutes=10))
        Guess(for_puzzle=self.linear_episode.get_puzzle(2), by=self.user, guess="correct").save()
        self.assertEqual(self.linear_episode.headstart_granted(self.team),
                         self.parallel_episode.headstart_applied(self.team))
        self.assertEqual(self.linear_episode.headstart_granted(self.team), datetime.timedelta(minutes=15))
        # Test that headstart does not apply in the wrong direction
        self.assertEqual(self.linear_episode.headstart_applied(self.team), datetime.timedelta(minutes=0))

    def test_next_puzzle(self):
        self.assertEqual(self.linear_episode.next_puzzle(self.team), 2)
        Guess(for_puzzle=self.linear_episode.get_puzzle(2), by=self.user, guess="correct").save()
        self.assertEqual(self.linear_episode.next_puzzle(self.team), 3)
        Guess(for_puzzle=self.linear_episode.get_puzzle(3), by=self.user, guess="correctish").save()
        self.assertEqual(self.linear_episode.next_puzzle(self.team), None)

        self.assertEqual(self.parallel_episode.next_puzzle(self.team), None)
        Guess(for_puzzle=self.parallel_episode.get_puzzle(2), by=self.user, guess="4").save()
        self.assertTrue(self.parallel_episode.get_puzzle(2).answered_by(self.team))
        self.assertEqual(self.parallel_episode.next_puzzle(self.team), 3)

    def test_puzzle_numbers(self):
        puzzle1 = Puzzle.objects.get(pk=1)
        puzzle2 = Puzzle.objects.get(pk=2)
        puzzle3 = Puzzle.objects.get(pk=3)
        puzzle4 = Puzzle.objects.get(pk=4)
        self.assertEqual(puzzle1.get_relative_id(), 1)
        self.assertEqual(puzzle2.get_relative_id(), 1)
        self.assertEqual(puzzle3.get_relative_id(), 2)
        self.assertEqual(puzzle4.get_relative_id(), 3)
        self.assertEqual(self.linear_episode.get_puzzle(puzzle1.get_relative_id()), puzzle1)
        self.assertEqual(self.parallel_episode.get_puzzle(puzzle2.get_relative_id()), puzzle2)
        self.assertEqual(self.parallel_episode.get_puzzle(puzzle3.get_relative_id()), puzzle3)
        self.assertEqual(self.parallel_episode.get_puzzle(puzzle4.get_relative_id()), puzzle4)


class EpisodeSequenceTests(TestCase):
    fixtures = ['hunts_episodesequence']

    def setUp(self):
        self.episode1 = Episode.objects.get(pk=1)
        self.episode2 = Episode.objects.get(pk=2)
        self.episode2.prequels.add(self.episode1)
        self.team = Team.objects.get(pk=1)
        self.user = self.team.members.get(pk=1)

    def test_episode_prequel_validation(self):
        # Because we intentionally throw exceptions we need to use transaction.atomic() to avoid a TransactionManagementError
        with self.assertRaises(ValidationError), transaction.atomic():
            self.episode1.prequels.add(self.episode1)
        with self.assertRaises(ValidationError), transaction.atomic():
            self.episode1.prequels.add(self.episode2)

    def test_episode_unlocking(self):
        self.assertTrue(self.client.login(username='test', password='hunter2'))

        # Can load first episode
        response = self.client.get(reverse('episode', subdomain='www', kwargs={'event_id': 1, 'episode_number': 1}), HTTP_HOST='www.testserver')
        self.assertEqual(response.status_code, 200)
        response = self.client.get(
            reverse('episode_content', subdomain='www', kwargs={'event_id': 1, 'episode_number': 1}),
            HTTP_HOST='www.testserver',
            HTTP_X_REQUESTED_WITH='XMLHttpRequest'
        )
        self.assertEqual(response.status_code, 200)

        # Can't load second episode
        response = self.client.get(reverse('episode', subdomain='www', kwargs={'event_id': 1, 'episode_number': 2}), HTTP_HOST='www.testserver')
        self.assertEqual(response.status_code, 403)
        response = self.client.get(
            reverse('episode_content', subdomain='www', kwargs={'event_id': 1, 'episode_number': 2}),
            HTTP_HOST='www.testserver',
            HTTP_X_REQUESTED_WITH='XMLHttpRequest'
        )
        self.assertEqual(response.status_code, 403)

        # Unlock second episode
        Guess(for_puzzle=self.episode1.get_puzzle(1), by=self.user, guess="correct").save()

        # Can now load second episode
        response = self.client.get(reverse('episode', subdomain='www', kwargs={'event_id': 1, 'episode_number': 2}), HTTP_HOST='www.testserver')
        self.assertEqual(response.status_code, 200)
        response = self.client.get(
            reverse('episode_content', subdomain='www', kwargs={'event_id': 1, 'episode_number': 2}),
            HTTP_HOST='www.testserver',
            HTTP_X_REQUESTED_WITH='XMLHttpRequest'
        )
        self.assertEqual(response.status_code, 200)


class ClueDisplayTests(TestCase):
    fixtures = ['hunts_test']

    def setUp(self):
        user = UserProfile.objects.get(pk=1)
        self.puzzle = Puzzle.objects.get(pk=1)
        self.team = Team.objects.get(pk=1)
        self.data = PuzzleData(self.puzzle, self.team, user)

    def test_hint_display(self):
        hint = Hint.objects.get()
        self.assertFalse(hint.unlocked_by(self.team, self.data))
        self.data.tp_data.start_time = timezone.now() + datetime.timedelta(minutes=-5)
        self.assertFalse(hint.unlocked_by(self.team, self.data))
        self.data.tp_data.start_time = timezone.now() + datetime.timedelta(minutes=-10)
        self.assertTrue(hint.unlocked_by(self.team, self.data))

    def test_unlock_display(self):
        unlock = Unlock.objects.get(pk=1)
        self.assertTrue(unlock.unlocked_by(self.team))
        fail_team = Team.objects.get(pk=2)
        self.assertFalse(unlock.unlocked_by(fail_team))


class AdminTeamTests(TestCase):
    fixtures = ['hunts_test']

    def setUp(self):
        site = Site.objects.get()
        site.domain = 'testserver'
        site.save()

    def test_can_view_episode(self):
        self.assertTrue(self.client.login(username='admin', password='hunter2'))

        response = self.client.get(reverse('episode', subdomain='www', kwargs={'event_id': 1, 'episode_number': 1}), HTTP_HOST='www.testserver')
        self.assertEqual(response.status_code, 200)


class AdminViewTests(TestCase):
    fixtures = ['hunts_test']

    def setUp(self):
        site = Site.objects.get()
        site.domain = 'testserver'
        site.save()

    def test_can_view_guesses(self):
        self.assertTrue(self.client.login(username='admin', password='hunter2'))
        response = self.client.get(reverse('guesses', subdomain='admin', kwargs={'event_id': 1}), HTTP_HOST='admin.testserver')
        self.assertEqual(response.status_code, 200)


class ProgressionTests(TestCase):
    fixtures = ['hunts_progression']

    def setUp(self):
        self.user1   = UserProfile.objects.get(pk=1)
        self.user2   = UserProfile.objects.get(pk=2)
        self.team1   = Team.objects.get(pk=1)
        self.team2   = Team.objects.get(pk=2)
        self.event   = Event.objects.get(current=True)
        self.episode = Episode.objects.get(pk=1)

    def test_answered_by_ordering(self):
        puzzle1 = self.episode.get_puzzle(1)

        # Submit two correct answers, 1 an hour after the other.
        future_time = timezone.now() + datetime.timedelta(hours=1)
        guess1 = Guess(for_puzzle=puzzle1, by=self.user1, guess="correct")
        guess2 = Guess(for_puzzle=puzzle1, by=self.user1, guess="correct")
        guess1.save()
        guess2.save()
        guess1.given = future_time
        guess1.save()

        # Ensure the first given answer is reported first
        self.assertEqual(len(puzzle1.answered_by(self.team1)), 2)
        self.assertEqual(puzzle1.answered_by(self.team1)[0], guess2)
        self.assertEqual(puzzle1.answered_by(self.team1)[1], guess1)

    def test_episode_finishing(self):
        # Check episode has not been completed
        self.assertFalse(self.episode.finished_by(self.team1))

        # Team 1 answer all questions correctly
        Guess(for_puzzle=self.episode.get_puzzle(1), by=self.user1, guess="correct").save()
        Guess(for_puzzle=self.episode.get_puzzle(2), by=self.user1, guess="correct").save()
        Guess(for_puzzle=self.episode.get_puzzle(3), by=self.user1, guess="correctish").save()

        # Ensure this team has finished the episode
        self.assertTrue(self.episode.finished_by(self.team1))

    def test_finish_positions(self):
        puzzle1 = self.episode.get_puzzle(1)
        puzzle2 = self.episode.get_puzzle(2)
        puzzle3 = self.episode.get_puzzle(3)

        # Check there are no winners to begin with
        self.assertFalse(self.episode.finished_by(self.team1))
        self.assertFalse(self.episode.finished_by(self.team2))
        self.assertEqual(len(self.episode.finished_positions()), 0)

        # Answer all the questions correctly for both teams with team 1 ahead to begin with then falling behind
        Guess(for_puzzle=puzzle1, by=self.user1, guess="correct").save()
        Guess(for_puzzle=puzzle2, by=self.user1, guess="correct").save()

        # Check only the first team has finished the first questions
        self.assertEqual(len(puzzle1.finished_teams(self.event)), 1)
        self.assertEqual(puzzle1.finished_teams(self.event)[0], self.team1)
        self.assertEqual(puzzle1.position(self.team1), 0)
        self.assertEqual(puzzle1.position(self.team2), None)

        # Team 2 completes all answers
        Guess(for_puzzle=puzzle1, by=self.user2, guess="correct").save()
        Guess(for_puzzle=puzzle2, by=self.user2, guess="correct").save()
        Guess(for_puzzle=puzzle3, by=self.user2, guess="correctish").save()

        # Ensure this team has finished the questions and is listed as first in the finished teams
        self.assertEqual(len(self.episode.finished_positions()), 1)
        self.assertEqual(self.episode.finished_positions()[0], self.team2)

        # Team 1 finishes as well.
        Guess(for_puzzle=puzzle3, by=self.user1, guess="correctish").save()

        # Ensure both teams have finished, and are ordered correctly
        self.assertEqual(len(self.episode.finished_positions()), 2)
        self.assertEqual(self.episode.finished_positions()[0], self.team2)
        self.assertEqual(self.episode.finished_positions()[1], self.team1)

    def test_guesses(self):
        puzzle1 = self.episode.get_puzzle(1)

        # Single incorrect guess
        Guess(for_puzzle=puzzle1, by=self.user1, guess="wrong").save()

        # Check we have no correct answers
        self.assertEqual(len(puzzle1.first_correct_guesses(self.event)), 0)

        # Add two correct guesses after each other
        first_correct_guess = Guess(for_puzzle=puzzle1, by=self.user1, guess="correct")
        first_correct_guess.save()
        future_time = timezone.now() + datetime.timedelta(hours=1)
        second_correct_guess = Guess(for_puzzle=puzzle1, by=self.user1, guess="correct")
        second_correct_guess.save()
        second_correct_guess.given = future_time
        second_correct_guess.save()

        # Ensure that the first correct guess is correctly returned
        self.assertEqual(puzzle1.first_correct_guesses(self.event)[self.team1], first_correct_guess)


class CorrectnessCacheTests(TestCase):
    fixtures = ['hunts_progression']

    def setUp(self):
        self.user1   = UserProfile.objects.get(pk=1)
        self.user2   = UserProfile.objects.get(pk=2)
        self.team1   = Team.objects.get(pk=1)
        self.team2   = Team.objects.get(pk=2)
        self.episode = Episode.objects.get(pk=1)
        self.puzzle1 = self.episode.get_puzzle(1)
        self.puzzle2 = self.episode.get_puzzle(2)
        self.answer1 = self.puzzle1.answer_set.get()

    def test_changing_answers(self):
        # Check starting state
        self.assertFalse(self.puzzle1.answered_by(self.team1))
        self.assertFalse(self.puzzle2.answered_by(self.team2))

        # Add a correct guess and check it is marked correct
        guess1 = Guess(for_puzzle=self.puzzle1, by=self.user1, guess="correct")
        guess1.save()
        self.assertTrue(guess1.correct_current)
        self.assertTrue(self.puzzle1.answered_by(self.team1))

        # Add an incorrect guess and check
        guess2 = Guess(for_puzzle=self.puzzle2, by=self.user2, guess="correct?")
        guess2.save()
        self.assertTrue(guess2.correct_current)
        self.assertFalse(self.puzzle2.answered_by(self.team2))

        # Alter the answer and check only the first guess is invalidated
        self.answer1.answer = "correct!"
        self.answer1.save()
        guess1.refresh_from_db()
        guess2.refresh_from_db()
        self.assertFalse(guess1.correct_current)
        self.assertTrue(guess2.correct_current)
        self.assertFalse(guess1.get_correct_for())
        self.assertFalse(self.puzzle1.answered_by(self.team1))

        # Update the first guess and check
        guess1.guess = "correct!"
        guess1.save()
        self.assertTrue(self.puzzle1.answered_by(self.team1))

        # Delete the first answer and check
        self.answer1.delete()
        guess1.refresh_from_db()
        guess2.refresh_from_db()
        self.assertFalse(guess1.correct_current)
        self.assertTrue(guess2.correct_current)
        self.assertFalse(guess1.get_correct_for())
        self.assertFalse(self.puzzle1.answered_by(self.team1))

        # Add an answer that matches guess 2 and check
        Answer(for_puzzle=self.puzzle2, runtime='S', answer='correct?').save()
        guess1.refresh_from_db()
        guess2.refresh_from_db()
        self.assertTrue(guess1.correct_current)
        self.assertFalse(guess2.correct_current)
        self.assertFalse(self.puzzle1.answered_by(self.team1))
        self.assertTrue(guess2.get_correct_for())
        self.assertTrue(self.puzzle2.answered_by(self.team2))


class GuessTeamDenormalisationTests(TestCase):
    fixtures = ['hunts_progression']

    def setUp(self):
        self.team1   = Team.objects.get(pk=1)
        self.team2   = Team.objects.get(pk=2)
        self.user1   = self.team1.members.get()
        self.user2   = self.team2.members.get()
        self.episode = Episode.objects.get(pk=1)
        self.puzzle1 = self.episode.get_puzzle(1)
        self.puzzle2 = self.episode.get_puzzle(2)
        self.answer1 = self.puzzle1.answer_set.get()

    def test_adding_guess(self):
        guess1 = Guess(for_puzzle=self.puzzle1, by=self.user1, guess="incorrect")
        guess2 = Guess(for_puzzle=self.puzzle2, by=self.user2, guess="incorrect")
        guess1.save()
        guess2.save()
        self.assertEqual(guess1.by_team, self.team1)
        self.assertEqual(guess2.by_team, self.team2)

    def test_join_team_updates_guesses(self):
        guess1 = Guess(for_puzzle=self.puzzle1, by=self.user1, guess="incorrect")
        guess2 = Guess(for_puzzle=self.puzzle2, by=self.user2, guess="incorrect")
        guess1.save()
        guess2.save()

        # Swap teams and check the guesses update
        self.team1.members.set([])
        self.team2.members.set([self.user1])
        self.team1.save()
        self.team2.save()
        self.team1.members.set([self.user2])
        self.team1.save()

        guess1.refresh_from_db()
        guess2.refresh_from_db()
        self.assertEqual(guess1.by_team, self.team2)
        self.assertEqual(guess2.by_team, self.team1)<|MERGE_RESOLUTION|>--- conflicted
+++ resolved
@@ -12,9 +12,7 @@
 from events.factories import EventFactory
 from events.models import Event
 from hunter2.resolvers import reverse
-from teams.factories import TeamFactory
 from teams.models import Team
-<<<<<<< HEAD
 from .factories import (
     AnnouncementFactory,
     AnswerFactory,
@@ -31,11 +29,7 @@
     UserPuzzleDataFactory,
 )
 from .models import Answer, Episode, Guess, Hint, Puzzle, PuzzleData, TeamPuzzleData, Unlock
-from .runtimes.registry import RuntimesRegistry as rr
-=======
-from .models import Answer, Episode, Guess, Hint, Puzzle, PuzzleData, TeamPuzzleData, Unlock, UnlockAnswer
 from . import runtimes
->>>>>>> cebe69ac
 
 
 class FactoryTests(TestCase):
@@ -89,125 +83,68 @@
         self.assertEqual(response.status_code, 200)
 
 
-<<<<<<< HEAD
+class StaticValidationTests(TestCase):
+    def test_static_save_answer(self):
+        AnswerFactory(runtime=runtimes.STATIC, answer='answer')
+
+    def test_static_save_unlock_answer(self):
+        UnlockAnswerFactory(runtime=runtimes.STATIC, guess='unlock')
+
+    def test_static_answers(self):
+        answer = AnswerFactory(runtime=runtimes.STATIC, answer='correct')
+        guess = GuessFactory(guess='correct', for_puzzle=answer.for_puzzle)
+        self.assertTrue(answer.validate_guess(guess))
+        guess = GuessFactory(guess='correctnot', for_puzzle=answer.for_puzzle)
+        self.assertFalse(answer.validate_guess(guess))
+        guess = GuessFactory(guess='incorrect', for_puzzle=answer.for_puzzle)
+        self.assertFalse(answer.validate_guess(guess))
+        guess = GuessFactory(guess='wrong', for_puzzle=answer.for_puzzle)
+        self.assertFalse(answer.validate_guess(guess))
+
+
 class RegexValidationTests(TestCase):
-    def test_save_answer(self):
-        AnswerFactory.create(runtime=rr.REGEX, answer='[Rr]egex.*')
+    def test_regex_save_answer(self):
+        AnswerFactory(runtime=runtimes.REGEX, answer='[Rr]egex.*')
         with self.assertRaises(ValidationError):
-            AnswerFactory.create(runtime=rr.REGEX, answer='[NotARegex')
-
-    def test_save_unlock_answer(self):
-        UnlockAnswerFactory(runtime=rr.REGEX, guess='[Rr]egex.*').save()
+            AnswerFactory(runtime=runtimes.REGEX, answer='[NotARegex')
+
+    def test_regex_save_unlock_answer(self):
+        UnlockAnswerFactory(runtime=runtimes.REGEX, guess='[Rr]egex.*')
         with self.assertRaises(ValidationError):
-            UnlockAnswerFactory(runtime=rr.REGEX, guess='[NotARegex')
-
-
-class AnswerValidationTests(TestCase):
-=======
-class StaticValidationTests(TestCase):
-    fixtures = ['hunts_test']
-
->>>>>>> cebe69ac
-    def setUp(self):
-        self.puzzle = PuzzleFactory()
-        self.team = TeamFactory()
-
-    def test_static_save_answer(self):
-        puzzle = Puzzle.objects.get(pk=1)
-        Answer(for_puzzle=puzzle, runtime=runtimes.STATIC, answer='answer').save()
-
-    def test_static_save_unlock_answer(self):
-        unlock = Unlock.objects.get(pk=1)
-        UnlockAnswer(unlock=unlock, runtime=runtimes.STATIC, guess='unlock').save()
-
-    def test_static_answers(self):
-<<<<<<< HEAD
-        answer = AnswerFactory(for_puzzle=self.puzzle, runtime=rr.STATIC, answer='correct')
-        guess = GuessFactory(guess='correct', for_puzzle=self.puzzle)
-=======
-        answer = Answer.objects.get(for_puzzle=self.puzzle, runtime=runtimes.STATIC)
-        guess = Guess.objects.filter(guess='correct', for_puzzle=self.puzzle).get()
->>>>>>> cebe69ac
+            UnlockAnswerFactory(runtime=runtimes.REGEX, guess='[NotARegex')
+
+    def test_regex_answers(self):
+        answer = AnswerFactory(runtime=runtimes.REGEX, answer='cor+ect')
+        guess = GuessFactory(guess='correct', for_puzzle=answer.for_puzzle)
         self.assertTrue(answer.validate_guess(guess))
-        guess = GuessFactory(guess='correctnot', for_puzzle=self.puzzle)
-        self.assertFalse(answer.validate_guess(guess))
-        guess = GuessFactory(guess='incorrect', for_puzzle=self.puzzle)
-        self.assertFalse(answer.validate_guess(guess))
-        guess = GuessFactory(guess='wrong', for_puzzle=self.puzzle)
-        self.assertFalse(answer.validate_guess(guess))
-
-
-class RegexValidationTests(TestCase):
-    fixtures = ['hunts_test']
-
-    def setUp(self):
-        self.puzzle = Puzzle.objects.get(pk=1)
-        self.team = Team.objects.get(pk=1)
-        self.data = PuzzleData(self.puzzle, self.team)
-
-    def test_regex_save_answer(self):
-        puzzle = Puzzle.objects.get(pk=1)
-        Answer(for_puzzle=puzzle, runtime=runtimes.REGEX, answer='[Rr]egex.*').save()
+        guess = GuessFactory(guess='correctnot', for_puzzle=answer.for_puzzle)
+        self.assertFalse(answer.validate_guess(guess))
+        guess = GuessFactory(guess='incorrect', for_puzzle=answer.for_puzzle)
+        self.assertFalse(answer.validate_guess(guess))
+        guess = GuessFactory(guess='wrong', for_puzzle=answer.for_puzzle)
+        self.assertFalse(answer.validate_guess(guess))
+
+
+class LuaValidationTests(TestCase):
+    def test_lua_save_answer(self):
+        AnswerFactory(runtime=runtimes.LUA, answer='''return {} == nil''')
         with self.assertRaises(ValidationError):
-            Answer(for_puzzle=puzzle, runtime=runtimes.REGEX, answer='[NotARegex').save()
-
-    def test_regex_save_unlock_answer(self):
-        unlock = Unlock.objects.get(pk=1)
-        UnlockAnswer(unlock=unlock, runtime=runtimes.REGEX, guess='[Rr]egex.*').save()
+            AnswerFactory(runtime=runtimes.LUA, answer='''@''')
+
+    def test_lua_save_unlock_answer(self):
+        UnlockAnswerFactory(runtime=runtimes.LUA, guess='''return {} == nil''')
         with self.assertRaises(ValidationError):
-            UnlockAnswer(unlock=unlock, runtime=runtimes.REGEX, guess='[NotARegex').save()
-
-    def test_regex_answers(self):
-<<<<<<< HEAD
-        answer = AnswerFactory(for_puzzle=self.puzzle, runtime=rr.REGEX, answer='cor+ect')
-        guess = GuessFactory(guess='correct', for_puzzle=self.puzzle)
-=======
-        answer = Answer.objects.get(for_puzzle=self.puzzle, runtime=runtimes.REGEX)
-        guess = Guess.objects.filter(guess='correct', for_puzzle=self.puzzle).get()
->>>>>>> cebe69ac
+            UnlockAnswerFactory(runtime=runtimes.LUA, guess='''@''')
+
+    def test_lua_answers(self):
+        answer = AnswerFactory(runtime=runtimes.LUA, answer='''return guess == "correct"''')
+        guess = GuessFactory(guess='correct', for_puzzle=answer.for_puzzle)
         self.assertTrue(answer.validate_guess(guess))
-        guess = GuessFactory(guess='correctnot', for_puzzle=self.puzzle)
-        self.assertFalse(answer.validate_guess(guess))
-        guess = GuessFactory(guess='incorrect', for_puzzle=self.puzzle)
-        self.assertFalse(answer.validate_guess(guess))
-        guess = GuessFactory(guess='wrong', for_puzzle=self.puzzle)
-        self.assertFalse(answer.validate_guess(guess))
-
-
-class LuaValidationTests(TestCase):
-    fixtures = ['hunts_test']
-
-    def setUp(self):
-        self.puzzle = Puzzle.objects.get(pk=1)
-        self.team = Team.objects.get(pk=1)
-        self.data = PuzzleData(self.puzzle, self.team)
-
-    def test_lua_save_answer(self):
-        puzzle = Puzzle.objects.get(pk=1)
-        Answer(for_puzzle=puzzle, runtime=runtimes.LUA, answer='''return {} == nil''').save()
-        with self.assertRaises(ValidationError):
-            Answer(for_puzzle=puzzle, runtime=runtimes.LUA, answer='''@''').save()
-
-    def test_lua_save_unlock_answer(self):
-        unlock = Unlock.objects.get(pk=1)
-        UnlockAnswer(unlock=unlock, runtime=runtimes.LUA, guess='''return {} == nil''').save()
-        with self.assertRaises(ValidationError):
-            UnlockAnswer(unlock=unlock, runtime=runtimes.LUA, guess='''@''').save()
-
-    def test_lua_answers(self):
-<<<<<<< HEAD
-        answer = AnswerFactory(for_puzzle=self.puzzle, runtime=rr.LUA, answer='''return guess == "correct"''')
-        guess = GuessFactory(guess='correct', for_puzzle=self.puzzle)
-=======
-        answer = Answer.objects.get(for_puzzle=self.puzzle, runtime=runtimes.LUA)
-        guess = Guess.objects.filter(guess='correct', for_puzzle=self.puzzle).get()
->>>>>>> cebe69ac
-        self.assertTrue(answer.validate_guess(guess))
-        guess = GuessFactory(guess='correctnot', for_puzzle=self.puzzle)
-        self.assertFalse(answer.validate_guess(guess))
-        guess = GuessFactory(guess='incorrect', for_puzzle=self.puzzle)
-        self.assertFalse(answer.validate_guess(guess))
-        guess = GuessFactory(guess='wrong', for_puzzle=self.puzzle)
+        guess = GuessFactory(guess='correctnot', for_puzzle=answer.for_puzzle)
+        self.assertFalse(answer.validate_guess(guess))
+        guess = GuessFactory(guess='incorrect', for_puzzle=answer.for_puzzle)
+        self.assertFalse(answer.validate_guess(guess))
+        guess = GuessFactory(guess='wrong', for_puzzle=answer.for_puzzle)
         self.assertFalse(answer.validate_guess(guess))
 
 
