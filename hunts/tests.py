--- conflicted
+++ resolved
@@ -168,7 +168,6 @@
         self.assertFalse(unlock.unlocked_by(fail_team, fail_data))
 
 
-<<<<<<< HEAD
 class AdminTeamTests(TestCase):
     fixtures = ['hunts_test']
 
@@ -177,7 +176,8 @@
 
         response = self.client.get(reverse('episode', kwargs={'event_id': 1, 'episode_number': 1}))
         self.assertEqual(response.status_code, 200)
-=======
+
+
 class ProgressionTests(TestCase):
     fixtures = ['hunts_progression']
 
@@ -274,5 +274,4 @@
         second_correct_guess.save()
 
         # Ensure that the first correct guess is correctly returned
-        self.assertEqual(puzzle1.first_correct_guesses(self.event)[self.team1], first_correct_guess)
->>>>>>> 094fb8f0
+        self.assertEqual(puzzle1.first_correct_guesses(self.event)[self.team1], first_correct_guess)