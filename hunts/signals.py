--- conflicted
+++ resolved
@@ -14,23 +14,9 @@
 from django.core.exceptions import ValidationError
 from django.db.models.signals import m2m_changed, post_save
 from django.dispatch import receiver
-<<<<<<< HEAD
+
 from teams.models import Membership
-from .models import Episode, Guess, Puzzle
-
-
-@receiver(m2m_changed, sender=Episode.puzzles.through)
-def episode_puzzles_changed(sender, instance, action, pk_set, **kwargs):
-    if action == 'pre_add':
-        for puzzle_id in pk_set:
-            puzzle = Puzzle.objects.get(pk=puzzle_id)
-            if puzzle.episode_set.count() > 0:
-                raise ValidationError('Puzzle can only be used in one episode')
-=======
-from accounts.models import UserProfile
-from teams.models import Team
 from .models import Episode, Guess
->>>>>>> 644ee51e
 
 
 @receiver(m2m_changed, sender=Episode.prequels.through)
