from django import forms
from django.contrib import admin
from django.conf.urls import url
from django.utils.html import format_html
from django.urls import reverse
from django.db.models import Count, Sum
from nested_admin import \
    NestedModelAdmin, \
    NestedStackedInline, \
    NestedTabularInline
from . import models
from .forms import AnswerForm


def make_textinput(field, db_field, kwdict):
    if db_field.attname == field:
        kwdict['widget'] = forms.Textarea(attrs={'rows': 1})


class AnswerInline(NestedStackedInline):
    model = models.Answer
    fields = ('alter_progress', 'answer', 'runtime')
    extra = 0
    form = AnswerForm

    def formfield_for_dbfield(self, db_field, **kwargs):
        make_textinput('answer', db_field, kwargs)
        return super().formfield_for_dbfield(db_field, **kwargs)


class FileInline(NestedTabularInline):
    model = models.PuzzleFile
    extra = 0


class HintInline(NestedTabularInline):
    model = models.Hint
    extra = 0

    def formfield_for_dbfield(self, db_field, **kwargs):
        make_textinput('text', db_field, kwargs)
        return super().formfield_for_dbfield(db_field, **kwargs)


class UnlockAnswerInline(NestedStackedInline):
    model = models.UnlockAnswer
    extra = 0

    def formfield_for_dbfield(self, db_field, **kwargs):
        make_textinput('guess', db_field, kwargs)
        return super().formfield_for_dbfield(db_field, **kwargs)


class UnlockInline(NestedStackedInline):
    model = models.Unlock
    inlines = [
        UnlockAnswerInline,
    ]
    extra = 0

    def formfield_for_dbfield(self, db_field, **kwargs):
        make_textinput('text', db_field, kwargs)
        return super().formfield_for_dbfield(db_field, **kwargs)


@admin.register(models.Guess)
class GuessAdmin(admin.ModelAdmin):
    read_only_fields = ('correct_current', 'correct_for')
    list_display = ('for_puzzle', 'guess', 'by_team', 'by', 'given')
    list_display_links = ('guess',)


@admin.register(models.Puzzle)
class PuzzleAdmin(NestedModelAdmin):
    ordering = ('episode__start_date', 'start_date', 'pk')
    inlines = [
        FileInline,
        AnswerInline,
        HintInline,
        UnlockInline,
    ]
    # TODO: once episode is a ForeignKey make it editable
    list_display = ('the_episode', 'title', 'start_date', 'check_flavour', 'headstart_granted', 'answers', 'hints', 'unlocks')
    list_editable = ('start_date', 'headstart_granted')
    list_display_links = ('title',)
    popup = False

    def view_on_site(self, obj):
        url = obj.get_absolute_url()
        if url:
            return url + '?preview=1'

        return ''

    def get_urls(self):
        # Expose three extra views for editing answers, hints and unlocks without anything else
        urls = super().get_urls()
        urls = [
            url(r'^(?P<puzzle_id>[1-9]\d*)/answers/$', self.onlyinlines_view(AnswerInline)),
            url(r'^(?P<puzzle_id>[1-9]\d*)/hints/$', self.onlyinlines_view(HintInline)),
            url(r'^(?P<puzzle_id>[1-9]\d*)/unlocks/$', self.onlyinlines_view(UnlockInline))
        ] + urls
        return urls

    def formfield_for_dbfield(self, db_field, **kwargs):
        if db_field.attname == 'headstart_granted':
            kwargs['widget'] = forms.TextInput(attrs={'size': '8'})
        return super().formfield_for_dbfield(db_field, **kwargs)

    def onlyinlines_view(self, inline):
        """Construct a view that only shows the given inline"""
        def the_view(self, request, puzzle_id):
            # We use this flag to see if we should hide other stuff
            self.popup = True
            # Only display the given inline
            old_inlines = self.inlines
            self.inlines = (inline,)

            response = self.change_view(request, puzzle_id)

            # Reset
            self.popup = False
            self.inlines = old_inlines

            return response

        # Bind the above function as a method of this class so that it gets self.
        return self.admin_site.admin_view(the_view.__get__(self, self.__class__))

    def get_queryset(self, request):
        qs = super().get_queryset(request)
        # TODO prefetch_related?
        # Optimisation: add the counts so that we don't have to perform extra queries for them
        return qs.annotate(
            answer_count=Count('answer', distinct=True),
            hint_num=Count('hint', distinct=True),
            unlock_count=Count('unlock', distinct=True)
        )

    # The following three methods do nothing if popup is True. This removes everything else from
    # the form except the inline.

    def get_fields(self, request, obj=None):
        if self.popup:
            return ()

        return super().get_fields(request, obj)

    def has_delete_permission(self, request, obj=None):
        if self.popup:
            return False

        return super().has_delete_permission(request, obj)

    def has_add_permission(self, request):
        if self.popup:
            return False

        return super().has_add_permission(request)

    # Who knows why we can't call this 'episode' but it causes an AttributeError...
    def the_episode(self, obj):
        episode_qs = obj.episode_set
        if episode_qs.exists():
            return episode_qs.get().name

        return '[no episode set]'

    the_episode.short_description = 'episode'
    the_episode.admin_order_field = 'episode__start_date'

    def check_flavour(self, obj):
        return bool(obj.flavour)

    check_flavour.short_description = 'tasty?'
    check_flavour.boolean = True

    def answers(self, obj):
        return format_html('<a href="{}/answers/">{}</a>', obj.pk, obj.answer_count)

    def hints(self, obj):
        return format_html('<a href="{}/hints/">{}</a>', obj.pk, obj.hint_num)

    def unlocks(self, obj):
        return format_html('<a href="{}/unlocks/">{}</a>', obj.pk, obj.unlock_count)


@admin.register(models.Episode)
class EpisodeAdmin(NestedModelAdmin):
    ordering = ['start_date', 'pk']
<<<<<<< HEAD
    list_display = ('event_change', 'name', 'start_date', 'num_puzzles', 'total_headstart')
=======
    list_display = ('event', 'name', 'start_date', 'check_flavour', 'num_puzzles')
    list_editable = ('start_date',)
>>>>>>> 8597e8c2
    list_display_links = ('name',)

    def get_queryset(self, request):
        qs = super().get_queryset(request)
        return qs.annotate(
            puzzles_count=Count('puzzles', distinct=True),
            headstart_sum=Sum('puzzles__headstart_granted'),
        )

<<<<<<< HEAD
    def event_change(self, obj):
        return format_html(
            '<a href="{}">{}</a>',
            reverse('admin:events_event_change', args=(obj.event.pk, )),
            obj.event.name
        )
    event_change.short_descrption = 'event'
=======
    def check_flavour(self, obj):
        return bool(obj.flavour)

    check_flavour.short_description = 'tasty?'
    check_flavour.boolean = True
>>>>>>> 8597e8c2

    def num_puzzles(self, obj):
        return obj.puzzles_count
    num_puzzles.short_description = 'puzzles'

    def total_headstart(self, obj):
        return obj.headstart_sum
    total_headstart.short_description = 'headstart granted'


@admin.register(models.UserPuzzleData)
class UserPuzzleDataAdmin(admin.ModelAdmin):
    readonly_fields = ('token', )


@admin.register(models.Announcement)
class AnnoucementAdmin(admin.ModelAdmin):
    ordering = ['event', 'puzzle__start_date', 'pk']
    list_display = ('event', 'puzzle', 'type', 'title', 'message', 'posted')
    list_display_links = ('title', )


admin.site.register(models.TeamPuzzleData)<|MERGE_RESOLUTION|>--- conflicted
+++ resolved
@@ -188,12 +188,8 @@
 @admin.register(models.Episode)
 class EpisodeAdmin(NestedModelAdmin):
     ordering = ['start_date', 'pk']
-<<<<<<< HEAD
-    list_display = ('event_change', 'name', 'start_date', 'num_puzzles', 'total_headstart')
-=======
-    list_display = ('event', 'name', 'start_date', 'check_flavour', 'num_puzzles')
+    list_display = ('event_change', 'name', 'start_date', 'check_flavour', 'num_puzzles', 'total_headstart')
     list_editable = ('start_date',)
->>>>>>> 8597e8c2
     list_display_links = ('name',)
 
     def get_queryset(self, request):
@@ -203,21 +199,20 @@
             headstart_sum=Sum('puzzles__headstart_granted'),
         )
 
-<<<<<<< HEAD
     def event_change(self, obj):
         return format_html(
             '<a href="{}">{}</a>',
             reverse('admin:events_event_change', args=(obj.event.pk, )),
             obj.event.name
         )
+        
     event_change.short_descrption = 'event'
-=======
+
     def check_flavour(self, obj):
         return bool(obj.flavour)
 
     check_flavour.short_description = 'tasty?'
     check_flavour.boolean = True
->>>>>>> 8597e8c2
 
     def num_puzzles(self, obj):
         return obj.puzzles_count
